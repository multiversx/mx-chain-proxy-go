--- conflicted
+++ resolved
@@ -17,13 +17,8 @@
 	Validator validator.Func
 }
 
-<<<<<<< HEAD
-// Start will boot up the api and appropriate routes, handlers and validators
-func Start(versionManager data.VersionManagerHandler, port int) error {
-=======
 // CreateServer creates a HTTP server
-func CreateServer(elrondProxyFacade ElrondProxyHandler, port int) (*http.Server, error) {
->>>>>>> 154f808a
+func CreateServer(versionManager data.VersionManagerHandler, port int) (*http.Server, error) {
 	ws := gin.Default()
 	ws.Use(cors.Default())
 
@@ -31,15 +26,11 @@
 	if err != nil {
 		return nil, err
 	}
-<<<<<<< HEAD
+
 	err = registerRoutes(ws, versionManager)
 	if err != nil {
-		return err
+		return nil, err
 	}
-=======
-
-	registerRoutes(ws, elrondProxyFacade)
->>>>>>> 154f808a
 
 	httpServer := &http.Server{
 		Addr:    fmt.Sprintf(":%d", port),
