--- conflicted
+++ resolved
@@ -38,15 +38,7 @@
 
 	rl, err := NewRateLimiter(map[string]uint64{"/address/:address": 2}, time.Millisecond)
 
-<<<<<<< HEAD
 	facade := &mock.FacadeStub{
-		GetAccountHandler: func(address string) (*data.Account, error) {
-			return &data.Account{
-				Address: address,
-				Nonce:   1,
-				Balance: "100",
-=======
-	facade := &mock.Facade{
 		GetAccountHandler: func(address string, _ common.AccountQueryOptions) (*data.AccountModel, error) {
 			return &data.AccountModel{
 				Account: data.Account{
@@ -54,7 +46,6 @@
 					Nonce:   1,
 					Balance: "100",
 				},
->>>>>>> f1ab9200
 			}, nil
 		},
 	}
@@ -91,15 +82,7 @@
 
 	rl, err := NewRateLimiter(map[string]uint64{"/address/:address/nonce": 1}, time.Millisecond)
 
-<<<<<<< HEAD
 	facade := &mock.FacadeStub{
-		GetAccountHandler: func(address string) (*data.Account, error) {
-			return &data.Account{
-				Address: address,
-				Nonce:   1,
-				Balance: "100",
-=======
-	facade := &mock.Facade{
 		GetAccountHandler: func(address string, _ common.AccountQueryOptions) (*data.AccountModel, error) {
 			return &data.AccountModel{
 				Account: data.Account{
@@ -107,7 +90,6 @@
 					Nonce:   1,
 					Balance: "100",
 				},
->>>>>>> f1ab9200
 			}, nil
 		},
 	}
