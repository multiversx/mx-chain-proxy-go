package mock

import (
	"math/big"

	"github.com/ElrondNetwork/elrond-go-core/core"
	"github.com/ElrondNetwork/elrond-go-core/data/transaction"
	"github.com/ElrondNetwork/elrond-go-core/data/vm"
	"github.com/ElrondNetwork/elrond-proxy-go/common"
	"github.com/ElrondNetwork/elrond-proxy-go/data"
)

// Facade is the mock implementation of a node's router handler
type Facade struct {
	IsFaucetEnabledHandler                       func() bool
	GetAccountHandler                            func(address string, options common.AccountQueryOptions) (*data.AccountModel, error)
	GetShardIDForAddressHandler                  func(address string) (uint32, error)
	GetValueForKeyHandler                        func(address string, key string, options common.AccountQueryOptions) (string, error)
	GetKeyValuePairsHandler                      func(address string, options common.AccountQueryOptions) (*data.GenericAPIResponse, error)
	GetESDTTokenDataCalled                       func(address string, key string, options common.AccountQueryOptions) (*data.GenericAPIResponse, error)
	GetESDTNftTokenDataCalled                    func(address string, key string, nonce uint64, options common.AccountQueryOptions) (*data.GenericAPIResponse, error)
	GetESDTsWithRoleCalled                       func(address string, role string, options common.AccountQueryOptions) (*data.GenericAPIResponse, error)
	GetNFTTokenIDsRegisteredByAddressCalled      func(address string, options common.AccountQueryOptions) (*data.GenericAPIResponse, error)
	GetAllESDTTokensCalled                       func(address string, options common.AccountQueryOptions) (*data.GenericAPIResponse, error)
	GetTransactionsHandler                       func(address string) ([]data.DatabaseTransaction, error)
	GetTransactionHandler                        func(txHash string, withResults bool) (*transaction.ApiTransactionResult, error)
	GetTransactionsPoolHandler                   func(fields string) (*data.TransactionsPool, error)
	GetTransactionsPoolForShardHandler           func(shardID uint32, fields string) (*data.TransactionsPool, error)
	GetTransactionsPoolForSenderHandler          func(sender, fields string) (*data.TransactionsPoolForSender, error)
	GetLastPoolNonceForSenderHandler             func(sender string) (uint64, error)
	GetTransactionsPoolNonceGapsForSenderHandler func(sender string) (*data.TransactionsPoolNonceGaps, error)
	SendTransactionHandler                       func(tx *data.Transaction) (int, string, error)
	SendMultipleTransactionsHandler              func(txs []*data.Transaction) (data.MultipleTransactionsResponseData, error)
	SimulateTransactionHandler                   func(tx *data.Transaction, checkSignature bool) (*data.GenericAPIResponse, error)
	SendUserFundsCalled                          func(receiver string, value *big.Int) error
	ExecuteSCQueryHandler                        func(query *data.SCQuery) (*vm.VMOutputApi, error)
	GetHeartbeatDataHandler                      func() (*data.HeartbeatResponse, error)
	ValidatorStatisticsHandler                   func() (map[string]*data.ValidatorApiResponse, error)
	TransactionCostRequestHandler                func(tx *data.Transaction) (*data.TxCostResponseData, error)
	GetTransactionStatusHandler                  func(txHash string, sender string) (string, error)
	GetConfigMetricsHandler                      func() (*data.GenericAPIResponse, error)
	GetNetworkMetricsHandler                     func(shardID uint32) (*data.GenericAPIResponse, error)
	GetAllIssuedESDTsHandler                     func(tokenType string) (*data.GenericAPIResponse, error)
	GetEnableEpochsMetricsHandler                func() (*data.GenericAPIResponse, error)
	GetEconomicsDataMetricsHandler               func() (*data.GenericAPIResponse, error)
	GetDirectStakedInfoCalled                    func() (*data.GenericAPIResponse, error)
	GetDelegatedInfoCalled                       func() (*data.GenericAPIResponse, error)
	GetRatingsConfigCalled                       func() (*data.GenericAPIResponse, error)
	GetBlockByShardIDAndNonceHandler             func(shardID uint32, nonce uint64) (data.AtlasBlock, error)
	GetTransactionByHashAndSenderAddressHandler  func(txHash string, sndAddr string, withResults bool) (*transaction.ApiTransactionResult, int, error)
	GetBlockByHashCalled                         func(shardID uint32, hash string, options common.BlockQueryOptions) (*data.BlockApiResponse, error)
	GetBlockByNonceCalled                        func(shardID uint32, nonce uint64, options common.BlockQueryOptions) (*data.BlockApiResponse, error)
	GetBlocksByRoundCalled                       func(round uint64, options common.BlockQueryOptions) (*data.BlocksApiResponse, error)
	GetInternalBlockByHashCalled                 func(shardID uint32, hash string, format common.OutputFormat) (*data.InternalBlockApiResponse, error)
	GetInternalBlockByNonceCalled                func(shardID uint32, nonce uint64, format common.OutputFormat) (*data.InternalBlockApiResponse, error)
	GetInternalMiniBlockByHashCalled             func(shardID uint32, hash string, epoch uint32, format common.OutputFormat) (*data.InternalMiniBlockApiResponse, error)
	GetInternalStartOfEpochMetaBlockCalled       func(epoch uint32, format common.OutputFormat) (*data.InternalBlockApiResponse, error)
	GetHyperBlockByHashCalled                    func(hash string, options common.HyperblockQueryOptions) (*data.HyperblockApiResponse, error)
	GetHyperBlockByNonceCalled                   func(nonce uint64, options common.HyperblockQueryOptions) (*data.HyperblockApiResponse, error)
	ReloadObserversCalled                        func() data.NodesReloadResponse
	ReloadFullHistoryObserversCalled             func() data.NodesReloadResponse
	GetProofCalled                               func(string, string) (*data.GenericAPIResponse, error)
	GetProofCurrentRootHashCalled                func(string) (*data.GenericAPIResponse, error)
	VerifyProofCalled                            func(string, string, []string) (*data.GenericAPIResponse, error)
	GetESDTsRolesCalled                          func(address string, options common.AccountQueryOptions) (*data.GenericAPIResponse, error)
	GetESDTSupplyCalled                          func(token string) (*data.ESDTSupplyResponse, error)
	GetMetricsCalled                             func() map[string]*data.EndpointMetrics
	GetPrometheusMetricsCalled                   func() string
	GetGenesisNodesPubKeysCalled                 func() (*data.GenericAPIResponse, error)
	GetGasConfigsCalled                          func() (*data.GenericAPIResponse, error)
<<<<<<< HEAD
	GetGuardianDataCalled                        func(address string, options common.AccountQueryOptions) (*data.GenericAPIResponse, error)
=======
	IsOldStorageForTokenCalled                   func(tokenID string, nonce uint64) (bool, error)
	GetAboutInfoCalled                           func() (*data.GenericAPIResponse, error)
	GetAlteredAccountsByNonceCalled              func(shardID uint32, nonce uint64, options common.GetAlteredAccountsForBlockOptions) (*data.AlteredAccountsApiResponse, error)
	GetAlteredAccountsByHashCalled               func(shardID uint32, hash string, options common.GetAlteredAccountsForBlockOptions) (*data.AlteredAccountsApiResponse, error)
	GetTriesStatisticsCalled                     func(shardID uint32) (*data.TrieStatisticsAPIResponse, error)
	GetEpochStartDataCalled                      func(epoch uint32, shardID uint32) (*data.GenericAPIResponse, error)
>>>>>>> f1ab9200
}

// GetProof -
func (f *Facade) GetProof(rootHash string, address string) (*data.GenericAPIResponse, error) {
	if f.GetProofCalled != nil {
		return f.GetProofCalled(rootHash, address)
	}

	return nil, nil
}

// GetProofCurrentRootHash -
func (f *Facade) GetProofCurrentRootHash(address string) (*data.GenericAPIResponse, error) {
	if f.GetProofCurrentRootHashCalled != nil {
		return f.GetProofCurrentRootHashCalled(address)
	}

	return nil, nil
}

// VerifyProof -
func (f *Facade) VerifyProof(rootHash string, address string, proof []string) (*data.GenericAPIResponse, error) {
	if f.VerifyProofCalled != nil {
		return f.VerifyProofCalled(rootHash, address, proof)
	}

	return nil, nil
}

// IsFaucetEnabled -
func (f *Facade) IsFaucetEnabled() bool {
	if f.IsFaucetEnabledHandler != nil {
		return f.IsFaucetEnabledHandler()
	}

	return true
}

// ReloadObservers -
func (f *Facade) ReloadObservers() data.NodesReloadResponse {
	if f.ReloadObserversCalled != nil {
		return f.ReloadObserversCalled()
	}

	return data.NodesReloadResponse{}
}

// ReloadFullHistoryObservers -
func (f *Facade) ReloadFullHistoryObservers() data.NodesReloadResponse {
	if f.ReloadFullHistoryObserversCalled != nil {
		return f.ReloadFullHistoryObserversCalled()
	}

	return data.NodesReloadResponse{}
}

// GetNetworkStatusMetrics -
func (f *Facade) GetNetworkStatusMetrics(shardID uint32) (*data.GenericAPIResponse, error) {
	if f.GetNetworkMetricsHandler != nil {
		return f.GetNetworkMetricsHandler(shardID)
	}

	return nil, nil
}

// GetNetworkConfigMetrics -
func (f *Facade) GetNetworkConfigMetrics() (*data.GenericAPIResponse, error) {
	if f.GetConfigMetricsHandler != nil {
		return f.GetConfigMetricsHandler()
	}

	return nil, nil
}

// GetEconomicsDataMetrics -
func (f *Facade) GetEconomicsDataMetrics() (*data.GenericAPIResponse, error) {
	if f.GetEconomicsDataMetricsHandler != nil {
		return f.GetEconomicsDataMetricsHandler()
	}

	return &data.GenericAPIResponse{}, nil
}

// GetAllIssuedESDTs -
func (f *Facade) GetAllIssuedESDTs(tokenType string) (*data.GenericAPIResponse, error) {
	if f.GetAllIssuedESDTsHandler != nil {
		return f.GetAllIssuedESDTsHandler(tokenType)
	}

	return &data.GenericAPIResponse{}, nil
}

// GetESDTsWithRole -
func (f *Facade) GetESDTsWithRole(address string, role string, options common.AccountQueryOptions) (*data.GenericAPIResponse, error) {
	if f.GetESDTsWithRoleCalled != nil {
		return f.GetESDTsWithRoleCalled(address, role, options)
	}

	return &data.GenericAPIResponse{}, nil
}

// GetESDTsRoles -
func (f *Facade) GetESDTsRoles(address string, options common.AccountQueryOptions) (*data.GenericAPIResponse, error) {
	if f.GetESDTsRolesCalled != nil {
		return f.GetESDTsRolesCalled(address, options)
	}

	return &data.GenericAPIResponse{}, nil
}

// GetNFTTokenIDsRegisteredByAddress -
func (f *Facade) GetNFTTokenIDsRegisteredByAddress(address string, options common.AccountQueryOptions) (*data.GenericAPIResponse, error) {
	if f.GetNFTTokenIDsRegisteredByAddressCalled != nil {
		return f.GetNFTTokenIDsRegisteredByAddressCalled(address, options)
	}

	return &data.GenericAPIResponse{}, nil
}

// GetDirectStakedInfo -
func (f *Facade) GetDirectStakedInfo() (*data.GenericAPIResponse, error) {
	if f.GetDirectStakedInfoCalled != nil {
		return f.GetDirectStakedInfoCalled()
	}

	return &data.GenericAPIResponse{}, nil
}

// GetDelegatedInfo -
func (f *Facade) GetDelegatedInfo() (*data.GenericAPIResponse, error) {
	if f.GetDelegatedInfoCalled != nil {
		return f.GetDelegatedInfoCalled()
	}

	return &data.GenericAPIResponse{}, nil
}

// GetEnableEpochsMetrics -
func (f *Facade) GetEnableEpochsMetrics() (*data.GenericAPIResponse, error) {
	return f.GetEnableEpochsMetricsHandler()
}

// GetRatingsConfig -
func (f *Facade) GetRatingsConfig() (*data.GenericAPIResponse, error) {
	return f.GetRatingsConfigCalled()
}

// GetESDTSupply -
func (f *Facade) GetESDTSupply(token string) (*data.ESDTSupplyResponse, error) {
	if f.GetESDTSupplyCalled != nil {
		return f.GetESDTSupplyCalled(token)
	}

	return nil, nil
}

// ValidatorStatistics -
func (f *Facade) ValidatorStatistics() (map[string]*data.ValidatorApiResponse, error) {
	return f.ValidatorStatisticsHandler()
}

// GetAccount -
func (f *Facade) GetAccount(address string, options common.AccountQueryOptions) (*data.AccountModel, error) {
	return f.GetAccountHandler(address, options)
}

// GetKeyValuePairs -
func (f *Facade) GetKeyValuePairs(address string, options common.AccountQueryOptions) (*data.GenericAPIResponse, error) {
	return f.GetKeyValuePairsHandler(address, options)
}

// GetValueForKey -
func (f *Facade) GetValueForKey(address string, key string, options common.AccountQueryOptions) (string, error) {
	return f.GetValueForKeyHandler(address, key, options)
}

// GetGuardianData -
func (f *Facade) GetGuardianData(address string, options common.AccountQueryOptions) (*data.GenericAPIResponse, error) {
	return f.GetGuardianDataCalled(address, options)
}

// GetShardIDForAddress -
func (f *Facade) GetShardIDForAddress(address string) (uint32, error) {
	return f.GetShardIDForAddressHandler(address)
}

// GetESDTTokenData -
func (f *Facade) GetESDTTokenData(address string, key string, options common.AccountQueryOptions) (*data.GenericAPIResponse, error) {
	if f.GetESDTTokenDataCalled != nil {
		return f.GetESDTTokenDataCalled(address, key, options)
	}

	return nil, nil
}

// GetAllESDTTokens -
func (f *Facade) GetAllESDTTokens(address string, options common.AccountQueryOptions) (*data.GenericAPIResponse, error) {
	if f.GetAllESDTTokensCalled != nil {
		return f.GetAllESDTTokensCalled(address, options)
	}

	return nil, nil
}

// GetESDTNftTokenData -
func (f *Facade) GetESDTNftTokenData(address string, key string, nonce uint64, options common.AccountQueryOptions) (*data.GenericAPIResponse, error) {
	if f.GetESDTNftTokenDataCalled != nil {
		return f.GetESDTNftTokenDataCalled(address, key, nonce, options)
	}

	return nil, nil
}

// IsOldStorageForToken -
func (f *Facade) IsOldStorageForToken(tokenID string, nonce uint64) (bool, error) {
	if f.IsOldStorageForTokenCalled != nil {
		return f.IsOldStorageForTokenCalled(tokenID, nonce)
	}

	return false, nil
}

// GetTransactions -
func (f *Facade) GetTransactions(address string) ([]data.DatabaseTransaction, error) {
	return f.GetTransactionsHandler(address)
}

// GetTransactionByHashAndSenderAddress -
func (f *Facade) GetTransactionByHashAndSenderAddress(txHash string, sndAddr string, withEvents bool) (*transaction.ApiTransactionResult, int, error) {
	return f.GetTransactionByHashAndSenderAddressHandler(txHash, sndAddr, withEvents)
}

// GetTransaction -
func (f *Facade) GetTransaction(txHash string, withResults bool) (*transaction.ApiTransactionResult, error) {
	return f.GetTransactionHandler(txHash, withResults)
}

// GetTransactionsPool -
func (f *Facade) GetTransactionsPool(fields string) (*data.TransactionsPool, error) {
	if f.GetTransactionsPoolHandler != nil {
		return f.GetTransactionsPoolHandler(fields)
	}

	return nil, nil
}

// GetTransactionsPoolForShard -
func (f *Facade) GetTransactionsPoolForShard(shardID uint32, fields string) (*data.TransactionsPool, error) {
	if f.GetTransactionsPoolForShardHandler != nil {
		return f.GetTransactionsPoolForShardHandler(shardID, fields)
	}

	return nil, nil
}

// GetTransactionsPoolForSender -
func (f *Facade) GetTransactionsPoolForSender(sender, fields string) (*data.TransactionsPoolForSender, error) {
	if f.GetTransactionsPoolForSenderHandler != nil {
		return f.GetTransactionsPoolForSenderHandler(sender, fields)
	}

	return nil, nil
}

// GetLastPoolNonceForSender -
func (f *Facade) GetLastPoolNonceForSender(sender string) (uint64, error) {
	if f.GetLastPoolNonceForSenderHandler != nil {
		return f.GetLastPoolNonceForSenderHandler(sender)
	}

	return 0, nil
}

// GetTransactionsPoolNonceGapsForSender -
func (f *Facade) GetTransactionsPoolNonceGapsForSender(sender string) (*data.TransactionsPoolNonceGaps, error) {
	if f.GetTransactionsPoolNonceGapsForSenderHandler != nil {
		return f.GetTransactionsPoolNonceGapsForSenderHandler(sender)
	}

	return nil, nil
}

// SendTransaction -
func (f *Facade) SendTransaction(tx *data.Transaction) (int, string, error) {
	return f.SendTransactionHandler(tx)
}

// SimulateTransaction -
func (f *Facade) SimulateTransaction(tx *data.Transaction, checkSignature bool) (*data.GenericAPIResponse, error) {
	return f.SimulateTransactionHandler(tx, checkSignature)
}

// GetAddressConverter -
func (f *Facade) GetAddressConverter() (core.PubkeyConverter, error) {
	return nil, nil
}

// SendMultipleTransactions -
func (f *Facade) SendMultipleTransactions(txs []*data.Transaction) (data.MultipleTransactionsResponseData, error) {
	return f.SendMultipleTransactionsHandler(txs)
}

// TransactionCostRequest -
func (f *Facade) TransactionCostRequest(tx *data.Transaction) (*data.TxCostResponseData, error) {
	return f.TransactionCostRequestHandler(tx)
}

// GetTransactionStatus -
func (f *Facade) GetTransactionStatus(txHash string, sender string) (string, error) {
	return f.GetTransactionStatusHandler(txHash, sender)
}

// SendUserFunds -
func (f *Facade) SendUserFunds(receiver string, value *big.Int) error {
	return f.SendUserFundsCalled(receiver, value)
}

// ExecuteSCQuery -
func (f *Facade) ExecuteSCQuery(query *data.SCQuery) (*vm.VMOutputApi, error) {
	return f.ExecuteSCQueryHandler(query)
}

// GetHeartbeatData -
func (f *Facade) GetHeartbeatData() (*data.HeartbeatResponse, error) {
	return f.GetHeartbeatDataHandler()
}

// GetAtlasBlockByShardIDAndNonce -
func (f *Facade) GetAtlasBlockByShardIDAndNonce(shardID uint32, nonce uint64) (data.AtlasBlock, error) {
	return f.GetBlockByShardIDAndNonceHandler(shardID, nonce)
}

// GetBlockByHash -
func (f *Facade) GetBlockByHash(shardID uint32, hash string, options common.BlockQueryOptions) (*data.BlockApiResponse, error) {
	return f.GetBlockByHashCalled(shardID, hash, options)
}

// GetBlockByNonce -
func (f *Facade) GetBlockByNonce(shardID uint32, nonce uint64, options common.BlockQueryOptions) (*data.BlockApiResponse, error) {
	return f.GetBlockByNonceCalled(shardID, nonce, options)
}

// GetBlocksByRound -
func (f *Facade) GetBlocksByRound(round uint64, options common.BlockQueryOptions) (*data.BlocksApiResponse, error) {
	if f.GetBlocksByRoundCalled != nil {
		return f.GetBlocksByRoundCalled(round, options)
	}
	return nil, nil
}

// GetInternalBlockByHash -
func (f *Facade) GetInternalBlockByHash(shardID uint32, hash string, format common.OutputFormat) (*data.InternalBlockApiResponse, error) {
	return f.GetInternalBlockByHashCalled(shardID, hash, format)
}

// GetInternalBlockByNonce -
func (f *Facade) GetInternalBlockByNonce(shardID uint32, nonce uint64, format common.OutputFormat) (*data.InternalBlockApiResponse, error) {
	return f.GetInternalBlockByNonceCalled(shardID, nonce, format)
}

// GetInternalMiniBlockByHash -
func (f *Facade) GetInternalMiniBlockByHash(shardID uint32, hash string, epoch uint32, format common.OutputFormat) (*data.InternalMiniBlockApiResponse, error) {
	return f.GetInternalMiniBlockByHashCalled(shardID, hash, epoch, format)
}

// GetInternalStartOfEpochMetaBlock -
func (f *Facade) GetInternalStartOfEpochMetaBlock(epoch uint32, format common.OutputFormat) (*data.InternalBlockApiResponse, error) {
	return f.GetInternalStartOfEpochMetaBlockCalled(epoch, format)
}

// GetHyperBlockByHash -
func (f *Facade) GetHyperBlockByHash(hash string, options common.HyperblockQueryOptions) (*data.HyperblockApiResponse, error) {
	return f.GetHyperBlockByHashCalled(hash, options)
}

// GetHyperBlockByNonce -
func (f *Facade) GetHyperBlockByNonce(nonce uint64, options common.HyperblockQueryOptions) (*data.HyperblockApiResponse, error) {
	return f.GetHyperBlockByNonceCalled(nonce, options)
}

// GetMetrics -
func (f *Facade) GetMetrics() map[string]*data.EndpointMetrics {
	return f.GetMetricsCalled()
}

// GetMetricsForPrometheus -
func (f *Facade) GetMetricsForPrometheus() string {
	return f.GetPrometheusMetricsCalled()
}

// GetGenesisNodesPubKeys -
func (f *Facade) GetGenesisNodesPubKeys() (*data.GenericAPIResponse, error) {
	return f.GetGenesisNodesPubKeysCalled()
}

// GetGasConfigs -
func (f *Facade) GetGasConfigs() (*data.GenericAPIResponse, error) {
	return f.GetGasConfigsCalled()
}

// GetAboutInfo -
func (f *Facade) GetAboutInfo() (*data.GenericAPIResponse, error) {
	return f.GetAboutInfoCalled()
}

// GetAlteredAccountsByNonce -
func (f *Facade) GetAlteredAccountsByNonce(shardID uint32, nonce uint64, options common.GetAlteredAccountsForBlockOptions) (*data.AlteredAccountsApiResponse, error) {
	if f.GetAlteredAccountsByNonceCalled != nil {
		return f.GetAlteredAccountsByNonceCalled(shardID, nonce, options)
	}
	return nil, nil
}

// GetAlteredAccountsByHash -
func (f *Facade) GetAlteredAccountsByHash(shardID uint32, hash string, options common.GetAlteredAccountsForBlockOptions) (*data.AlteredAccountsApiResponse, error) {
	if f.GetAlteredAccountsByHashCalled != nil {
		return f.GetAlteredAccountsByHashCalled(shardID, hash, options)
	}

	return nil, nil
}

// GetTriesStatistics -
func (f *Facade) GetTriesStatistics(shardID uint32) (*data.TrieStatisticsAPIResponse, error) {
	if f.GetTriesStatisticsCalled != nil {
		return f.GetTriesStatisticsCalled(shardID)
	}
	return &data.TrieStatisticsAPIResponse{}, nil
}

// GetEpochStartData -
func (f *Facade) GetEpochStartData(epoch uint32, shardID uint32) (*data.GenericAPIResponse, error) {
	return f.GetEpochStartDataCalled(epoch, shardID)
}

// WrongFacade is a struct that can be used as a wrong implementation of the node router handler
type WrongFacade struct {
}<|MERGE_RESOLUTION|>--- conflicted
+++ resolved
@@ -68,16 +68,13 @@
 	GetPrometheusMetricsCalled                   func() string
 	GetGenesisNodesPubKeysCalled                 func() (*data.GenericAPIResponse, error)
 	GetGasConfigsCalled                          func() (*data.GenericAPIResponse, error)
-<<<<<<< HEAD
-	GetGuardianDataCalled                        func(address string, options common.AccountQueryOptions) (*data.GenericAPIResponse, error)
-=======
 	IsOldStorageForTokenCalled                   func(tokenID string, nonce uint64) (bool, error)
 	GetAboutInfoCalled                           func() (*data.GenericAPIResponse, error)
 	GetAlteredAccountsByNonceCalled              func(shardID uint32, nonce uint64, options common.GetAlteredAccountsForBlockOptions) (*data.AlteredAccountsApiResponse, error)
 	GetAlteredAccountsByHashCalled               func(shardID uint32, hash string, options common.GetAlteredAccountsForBlockOptions) (*data.AlteredAccountsApiResponse, error)
 	GetTriesStatisticsCalled                     func(shardID uint32) (*data.TrieStatisticsAPIResponse, error)
 	GetEpochStartDataCalled                      func(epoch uint32, shardID uint32) (*data.GenericAPIResponse, error)
->>>>>>> f1ab9200
+	GetGuardianDataCalled                        func(address string, options common.AccountQueryOptions) (*data.GenericAPIResponse, error)
 }
 
 // GetProof -
