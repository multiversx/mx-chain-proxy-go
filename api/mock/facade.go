package mock

import (
	"math/big"

	"github.com/ElrondNetwork/elrond-go/core"
	"github.com/ElrondNetwork/elrond-go/data/vm"
	"github.com/ElrondNetwork/elrond-proxy-go/data"
)

// Facade is the mock implementation of a node's router handler
type Facade struct {
	IsFaucetEnabledHandler                      func() bool
	GetAccountHandler                           func(address string) (*data.Account, error)
	GetShardIDForAddressHandler                 func(address string) (uint32, error)
	GetValueForKeyHandler                       func(address string, key string) (string, error)
	GetKeyValuePairsHandler                     func(address string) (*data.GenericAPIResponse, error)
	GetESDTTokenDataCalled                      func(address string, key string) (*data.GenericAPIResponse, error)
	GetESDTNftTokenDataCalled                   func(address string, key string, nonce uint64) (*data.GenericAPIResponse, error)
	GetAllESDTTokensCalled                      func(address string) (*data.GenericAPIResponse, error)
	GetTransactionsHandler                      func(address string) ([]data.DatabaseTransaction, error)
	GetTransactionHandler                       func(txHash string, withResults bool) (*data.FullTransaction, error)
	SendTransactionHandler                      func(tx *data.Transaction) (int, string, error)
	SendMultipleTransactionsHandler             func(txs []*data.Transaction) (data.MultipleTransactionsResponseData, error)
	SimulateTransactionHandler                  func(tx *data.Transaction, checkSignature bool) (*data.GenericAPIResponse, error)
	SendUserFundsCalled                         func(receiver string, value *big.Int) error
	ExecuteSCQueryHandler                       func(query *data.SCQuery) (*vm.VMOutputApi, error)
	GetHeartbeatDataHandler                     func() (*data.HeartbeatResponse, error)
	ValidatorStatisticsHandler                  func() (map[string]*data.ValidatorApiResponse, error)
	TransactionCostRequestHandler               func(tx *data.Transaction) (*data.TxCostResponseData, error)
	GetTransactionStatusHandler                 func(txHash string, sender string) (string, error)
	GetConfigMetricsHandler                     func() (*data.GenericAPIResponse, error)
	GetNetworkMetricsHandler                    func(shardID uint32) (*data.GenericAPIResponse, error)
	GetAllIssuedESDTsHandler                    func(tokenType string) (*data.GenericAPIResponse, error)
	GetEnableEpochsMetricsHandler               func() (*data.GenericAPIResponse, error)
	GetEconomicsDataMetricsHandler              func() (*data.GenericAPIResponse, error)
	GetDirectStakedInfoCalled                   func() (*data.GenericAPIResponse, error)
	GetDelegatedInfoCalled                      func() (*data.GenericAPIResponse, error)
	GetBlockByShardIDAndNonceHandler            func(shardID uint32, nonce uint64) (data.AtlasBlock, error)
	GetTransactionByHashAndSenderAddressHandler func(txHash string, sndAddr string, withResults bool) (*data.FullTransaction, int, error)
	GetBlockByHashCalled                        func(shardID uint32, hash string, withTxs bool) (*data.BlockApiResponse, error)
	GetBlockByNonceCalled                       func(shardID uint32, nonce uint64, withTxs bool) (*data.BlockApiResponse, error)
	GetHyperBlockByHashCalled                   func(hash string) (*data.HyperblockApiResponse, error)
	GetHyperBlockByNonceCalled                  func(nonce uint64) (*data.HyperblockApiResponse, error)
	ReloadObserversCalled                       func() data.NodesReloadResponse
	ReloadFullHistoryObserversCalled            func() data.NodesReloadResponse
<<<<<<< HEAD
	GetDnsAddressForUsernameCalled              func(username string) (string, error)
	GetDnsAddressesCalled                       func() ([]string, error)
=======
	GetProofCalled                              func(string, string) (*data.GenericAPIResponse, error)
	GetProofCurrentRootHashCalled               func(string) (*data.GenericAPIResponse, error)
	VerifyProofCalled                           func(string, string, []string) (*data.GenericAPIResponse, error)
}

// GetProof -
func (f *Facade) GetProof(rootHash string, address string) (*data.GenericAPIResponse, error) {
	if f.GetProofCalled != nil {
		return f.GetProofCalled(rootHash, address)
	}

	return nil, nil
}

// GetProofCurrentRootHash -
func (f *Facade) GetProofCurrentRootHash(address string) (*data.GenericAPIResponse, error) {
	if f.GetProofCurrentRootHashCalled != nil {
		return f.GetProofCurrentRootHashCalled(address)
	}

	return nil, nil
}

// VerifyProof -
func (f *Facade) VerifyProof(rootHash string, address string, proof []string) (*data.GenericAPIResponse, error) {
	if f.VerifyProofCalled != nil {
		return f.VerifyProofCalled(rootHash, address, proof)
	}

	return nil, nil
>>>>>>> 96bd855a
}

// IsFaucetEnabled -
func (f *Facade) IsFaucetEnabled() bool {
	if f.IsFaucetEnabledHandler != nil {
		return f.IsFaucetEnabledHandler()
	}

	return true
}

// ReloadObservers -
func (f *Facade) ReloadObservers() data.NodesReloadResponse {
	if f.ReloadObserversCalled != nil {
		return f.ReloadObserversCalled()
	}

	return data.NodesReloadResponse{}
}

// ReloadFullHistoryObservers -
func (f *Facade) ReloadFullHistoryObservers() data.NodesReloadResponse {
	if f.ReloadFullHistoryObserversCalled != nil {
		return f.ReloadFullHistoryObserversCalled()
	}

	return data.NodesReloadResponse{}
}

// GetNetworkStatusMetrics -
func (f *Facade) GetNetworkStatusMetrics(shardID uint32) (*data.GenericAPIResponse, error) {
	if f.GetNetworkMetricsHandler != nil {
		return f.GetNetworkMetricsHandler(shardID)
	}

	return nil, nil
}

// GetNetworkConfigMetrics -
func (f *Facade) GetNetworkConfigMetrics() (*data.GenericAPIResponse, error) {
	if f.GetConfigMetricsHandler != nil {
		return f.GetConfigMetricsHandler()
	}

	return nil, nil
}

// GetEconomicsDataMetrics -
func (f *Facade) GetEconomicsDataMetrics() (*data.GenericAPIResponse, error) {
	if f.GetEconomicsDataMetricsHandler != nil {
		return f.GetEconomicsDataMetricsHandler()
	}

	return &data.GenericAPIResponse{}, nil
}

// GetAllIssuedESDTs -
func (f *Facade) GetAllIssuedESDTs(tokenType string) (*data.GenericAPIResponse, error) {
	if f.GetAllIssuedESDTsHandler != nil {
		return f.GetAllIssuedESDTsHandler(tokenType)
	}

	return &data.GenericAPIResponse{}, nil
}

// GetDirectStakedInfo -
func (f *Facade) GetDirectStakedInfo() (*data.GenericAPIResponse, error) {
	if f.GetDirectStakedInfoCalled != nil {
		return f.GetDirectStakedInfoCalled()
	}

	return &data.GenericAPIResponse{}, nil
}

// GetDelegatedInfo -
func (f *Facade) GetDelegatedInfo() (*data.GenericAPIResponse, error) {
	if f.GetDelegatedInfoCalled != nil {
		return f.GetDelegatedInfoCalled()
	}

	return &data.GenericAPIResponse{}, nil
}

// GetEnableEpochsMetrics -
func (f *Facade) GetEnableEpochsMetrics() (*data.GenericAPIResponse, error) {
	return f.GetEnableEpochsMetricsHandler()
}

// ValidatorStatistics -
func (f *Facade) ValidatorStatistics() (map[string]*data.ValidatorApiResponse, error) {
	return f.ValidatorStatisticsHandler()
}

// GetAccount -
func (f *Facade) GetAccount(address string) (*data.Account, error) {
	return f.GetAccountHandler(address)
}

// GetKeyValuePairs -
func (f *Facade) GetKeyValuePairs(address string) (*data.GenericAPIResponse, error) {
	return f.GetKeyValuePairsHandler(address)
}

// GetValueForKey -
func (f *Facade) GetValueForKey(address string, key string) (string, error) {
	return f.GetValueForKeyHandler(address, key)
}

// GetShardIDForAddress -
func (f *Facade) GetShardIDForAddress(address string) (uint32, error) {
	return f.GetShardIDForAddressHandler(address)
}

// GetESDTTokenData -
func (f *Facade) GetESDTTokenData(address string, key string) (*data.GenericAPIResponse, error) {
	if f.GetESDTTokenDataCalled != nil {
		return f.GetESDTTokenDataCalled(address, key)
	}

	return nil, nil
}

// GetAllESDTTokens -
func (f *Facade) GetAllESDTTokens(address string) (*data.GenericAPIResponse, error) {
	if f.GetAllESDTTokensCalled != nil {
		return f.GetAllESDTTokensCalled(address)
	}

	return nil, nil
}

// GetESDTNftTokenData -
func (f *Facade) GetESDTNftTokenData(address string, key string, nonce uint64) (*data.GenericAPIResponse, error) {
	if f.GetESDTNftTokenDataCalled != nil {
		return f.GetESDTNftTokenDataCalled(address, key, nonce)
	}

	return nil, nil
}

// GetTransactions -
func (f *Facade) GetTransactions(address string) ([]data.DatabaseTransaction, error) {
	return f.GetTransactionsHandler(address)
}

// GetTransactionByHashAndSenderAddress -
func (f *Facade) GetTransactionByHashAndSenderAddress(txHash string, sndAddr string, withEvents bool) (*data.FullTransaction, int, error) {
	return f.GetTransactionByHashAndSenderAddressHandler(txHash, sndAddr, withEvents)
}

// GetTransaction -
func (f *Facade) GetTransaction(txHash string, withResults bool) (*data.FullTransaction, error) {
	return f.GetTransactionHandler(txHash, withResults)
}

// SendTransaction -
func (f *Facade) SendTransaction(tx *data.Transaction) (int, string, error) {
	return f.SendTransactionHandler(tx)
}

// SimulateTransaction -
func (f *Facade) SimulateTransaction(tx *data.Transaction, checkSignature bool) (*data.GenericAPIResponse, error) {
	return f.SimulateTransactionHandler(tx, checkSignature)
}

// GetAddressConverter -
func (f *Facade) GetAddressConverter() (core.PubkeyConverter, error) {
	return nil, nil
}

// SendMultipleTransactions -
func (f *Facade) SendMultipleTransactions(txs []*data.Transaction) (data.MultipleTransactionsResponseData, error) {
	return f.SendMultipleTransactionsHandler(txs)
}

// TransactionCostRequest -
func (f *Facade) TransactionCostRequest(tx *data.Transaction) (*data.TxCostResponseData, error) {
	return f.TransactionCostRequestHandler(tx)
}

// GetTransactionStatus -
func (f *Facade) GetTransactionStatus(txHash string, sender string) (string, error) {
	return f.GetTransactionStatusHandler(txHash, sender)
}

// SendUserFunds -
func (f *Facade) SendUserFunds(receiver string, value *big.Int) error {
	return f.SendUserFundsCalled(receiver, value)
}

// ExecuteSCQuery -
func (f *Facade) ExecuteSCQuery(query *data.SCQuery) (*vm.VMOutputApi, error) {
	return f.ExecuteSCQueryHandler(query)
}

// GetHeartbeatData -
func (f *Facade) GetHeartbeatData() (*data.HeartbeatResponse, error) {
	return f.GetHeartbeatDataHandler()
}

// GetAtlasBlockByShardIDAndNonce -
func (f *Facade) GetAtlasBlockByShardIDAndNonce(shardID uint32, nonce uint64) (data.AtlasBlock, error) {
	return f.GetBlockByShardIDAndNonceHandler(shardID, nonce)
}

// GetBlockByHash -
func (f *Facade) GetBlockByHash(shardID uint32, hash string, withTxs bool) (*data.BlockApiResponse, error) {
	return f.GetBlockByHashCalled(shardID, hash, withTxs)
}

// GetBlockByNonce -
func (f *Facade) GetBlockByNonce(shardID uint32, nonce uint64, withTxs bool) (*data.BlockApiResponse, error) {
	return f.GetBlockByNonceCalled(shardID, nonce, withTxs)
}

// GetHyperBlockByHash -
func (f *Facade) GetHyperBlockByHash(hash string) (*data.HyperblockApiResponse, error) {
	return f.GetHyperBlockByHashCalled(hash)
}

// GetHyperBlockByNonce -
func (f *Facade) GetHyperBlockByNonce(nonce uint64) (*data.HyperblockApiResponse, error) {
	return f.GetHyperBlockByNonceCalled(nonce)
}

// GetDnsAddresses -
func (f *Facade) GetDnsAddresses() ([]string, error) {
	if f.GetDnsAddressesCalled == nil {
		return nil, nil
	}

	return f.GetDnsAddressesCalled()
}

// GetDnsAddressForUsername -
func (f *Facade) GetDnsAddressForUsername(username string) (string, error) {
	if f.GetDnsAddressForUsernameCalled == nil {
		return "", nil
	}

	return f.GetDnsAddressForUsernameCalled(username)
}

// WrongFacade is a struct that can be used as a wrong implementation of the node router handler
type WrongFacade struct {
}<|MERGE_RESOLUTION|>--- conflicted
+++ resolved
@@ -44,13 +44,11 @@
 	GetHyperBlockByNonceCalled                  func(nonce uint64) (*data.HyperblockApiResponse, error)
 	ReloadObserversCalled                       func() data.NodesReloadResponse
 	ReloadFullHistoryObserversCalled            func() data.NodesReloadResponse
-<<<<<<< HEAD
-	GetDnsAddressForUsernameCalled              func(username string) (string, error)
-	GetDnsAddressesCalled                       func() ([]string, error)
-=======
 	GetProofCalled                              func(string, string) (*data.GenericAPIResponse, error)
 	GetProofCurrentRootHashCalled               func(string) (*data.GenericAPIResponse, error)
 	VerifyProofCalled                           func(string, string, []string) (*data.GenericAPIResponse, error)
+	GetDnsAddressForUsernameCalled              func(username string) (string, error)
+	GetDnsAddressesCalled                       func() ([]string, error)
 }
 
 // GetProof -
@@ -78,7 +76,6 @@
 	}
 
 	return nil, nil
->>>>>>> 96bd855a
 }
 
 // IsFaucetEnabled -
