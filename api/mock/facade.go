--- conflicted
+++ resolved
@@ -69,10 +69,7 @@
 	GetGenesisNodesPubKeysCalled                 func() (*data.GenericAPIResponse, error)
 	GetGasConfigsCalled                          func() (*data.GenericAPIResponse, error)
 	IsOldStorageForTokenCalled                   func(tokenID string, nonce uint64) (bool, error)
-<<<<<<< HEAD
-=======
 	GetEpochStartDataCalled                      func(epoch uint32, shardID uint32) (*data.GenericAPIResponse, error)
->>>>>>> 5a66805c
 }
 
 // GetProof -
