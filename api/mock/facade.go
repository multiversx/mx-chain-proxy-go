--- conflicted
+++ resolved
@@ -56,10 +56,9 @@
 	return f.GetShardStatusHandler(shardID)
 }
 
-<<<<<<< HEAD
-// GetEpochMetrics --
-func (f *Facade) GetEpochMetrics(shardID uint32) (map[string]interface{}, error) {
-	return f.GetEpochMetricsHandler(shardID)
+// GetAccount is the mock implementation of a handler's GetAccount method
+func (f *Facade) GetAccount(address string) (*data.Account, error) {
+	return f.GetAccountHandler(address)
 }
 
 // GetValueForKey --
@@ -67,12 +66,6 @@
 	return f.GetValueForKeyHandler(address, key)
 }
 
-=======
->>>>>>> 5783db2f
-// GetAccount is the mock implementation of a handler's GetAccount method
-func (f *Facade) GetAccount(address string) (*data.Account, error) {
-	return f.GetAccountHandler(address)
-}
 
 // GetTransactions --
 func (f *Facade) GetTransactions(address string) ([]data.DatabaseTransaction, error) {
