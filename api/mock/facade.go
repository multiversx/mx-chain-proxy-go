package mock

import (
	"math/big"

	"github.com/ElrondNetwork/elrond-go/core"
	"github.com/ElrondNetwork/elrond-go/data/vm"
	"github.com/ElrondNetwork/elrond-proxy-go/data"
)

// Facade is the mock implementation of a node's router handler
type Facade struct {
	IsFaucetEnabledHandler                      func() bool
	GetAccountHandler                           func(address string) (*data.Account, error)
	GetShardIDForAddressHandler                 func(address string) (uint32, error)
	GetValueForKeyHandler                       func(address string, key string) (string, error)
	GetKeyValuePairsHandler                     func(address string) (*data.GenericAPIResponse, error)
	GetESDTTokenDataCalled                      func(address string, key string) (*data.GenericAPIResponse, error)
	GetESDTNftTokenDataCalled                   func(address string, key string, nonce uint64) (*data.GenericAPIResponse, error)
	GetAllESDTTokensCalled                      func(address string) (*data.GenericAPIResponse, error)
	GetTransactionsHandler                      func(address string) ([]data.DatabaseTransaction, error)
	GetTransactionHandler                       func(txHash string, withResults bool) (*data.FullTransaction, error)
	SendTransactionHandler                      func(tx *data.Transaction) (int, string, error)
	SendMultipleTransactionsHandler             func(txs []*data.Transaction) (data.MultipleTransactionsResponseData, error)
	SimulateTransactionHandler                  func(tx *data.Transaction, checkSignature bool) (*data.GenericAPIResponse, error)
	SendUserFundsCalled                         func(receiver string, value *big.Int) error
	ExecuteSCQueryHandler                       func(query *data.SCQuery) (*vm.VMOutputApi, error)
	GetHeartbeatDataHandler                     func() (*data.HeartbeatResponse, error)
	ValidatorStatisticsHandler                  func() (map[string]*data.ValidatorApiResponse, error)
	TransactionCostRequestHandler               func(tx *data.Transaction) (*data.TxCostResponseData, error)
	GetTransactionStatusHandler                 func(txHash string, sender string) (string, error)
	GetConfigMetricsHandler                     func() (*data.GenericAPIResponse, error)
	GetNetworkMetricsHandler                    func(shardID uint32) (*data.GenericAPIResponse, error)
	GetAllIssuedESDTsHandler                    func() (*data.GenericAPIResponse, error)
	GetEnableEpochsMetricsHandler               func() (*data.GenericAPIResponse, error)
	GetEconomicsDataMetricsHandler              func() (*data.GenericAPIResponse, error)
	GetDirectStakedInfoCalled                   func() (*data.GenericAPIResponse, error)
	GetDelegatedInfoCalled                      func() (*data.GenericAPIResponse, error)
	GetBlockByShardIDAndNonceHandler            func(shardID uint32, nonce uint64) (data.AtlasBlock, error)
	GetTransactionByHashAndSenderAddressHandler func(txHash string, sndAddr string, withResults bool) (*data.FullTransaction, int, error)
	GetBlockByHashCalled                        func(shardID uint32, hash string, withTxs bool) (*data.BlockApiResponse, error)
	GetBlockByNonceCalled                       func(shardID uint32, nonce uint64, withTxs bool) (*data.BlockApiResponse, error)
	GetHyperBlockByHashCalled                   func(hash string) (*data.HyperblockApiResponse, error)
	GetHyperBlockByNonceCalled                  func(nonce uint64) (*data.HyperblockApiResponse, error)
	ReloadObserversCalled                       func() data.NodesReloadResponse
	ReloadFullHistoryObserversCalled            func() data.NodesReloadResponse
}

// IsFaucetEnabled -
func (f *Facade) IsFaucetEnabled() bool {
	if f.IsFaucetEnabledHandler != nil {
		return f.IsFaucetEnabledHandler()
	}

	return true
}

// ReloadObservers -
func (f *Facade) ReloadObservers() data.NodesReloadResponse {
	if f.ReloadObserversCalled != nil {
		return f.ReloadObserversCalled()
	}

	return data.NodesReloadResponse{}
}

// ReloadFullHistoryObservers -
func (f *Facade) ReloadFullHistoryObservers() data.NodesReloadResponse {
	if f.ReloadFullHistoryObserversCalled != nil {
		return f.ReloadFullHistoryObserversCalled()
	}

	return data.NodesReloadResponse{}
}

// GetNetworkStatusMetrics -
func (f *Facade) GetNetworkStatusMetrics(shardID uint32) (*data.GenericAPIResponse, error) {
	if f.GetNetworkMetricsHandler != nil {
		return f.GetNetworkMetricsHandler(shardID)
	}

	return nil, nil
}

// GetNetworkConfigMetrics -
func (f *Facade) GetNetworkConfigMetrics() (*data.GenericAPIResponse, error) {
	if f.GetConfigMetricsHandler != nil {
		return f.GetConfigMetricsHandler()
	}

	return nil, nil
}

// GetEconomicsDataMetrics -
func (f *Facade) GetEconomicsDataMetrics() (*data.GenericAPIResponse, error) {
	if f.GetEconomicsDataMetricsHandler != nil {
		return f.GetEconomicsDataMetricsHandler()
	}

	return &data.GenericAPIResponse{}, nil
}

// GetAllIssuedESDTs -
func (f *Facade) GetAllIssuedESDTs() (*data.GenericAPIResponse, error) {
	if f.GetAllIssuedESDTsHandler != nil {
		return f.GetAllIssuedESDTsHandler()
	}

	return &data.GenericAPIResponse{}, nil
}

<<<<<<< HEAD
// GetDirectStakedInfo -
func (f *Facade) GetDirectStakedInfo() (*data.GenericAPIResponse, error) {
	if f.GetDirectStakedInfoCalled != nil {
		return f.GetDirectStakedInfoCalled()
	}

	return &data.GenericAPIResponse{}, nil
}

// GetDelegatedInfo -
func (f *Facade) GetDelegatedInfo() (*data.GenericAPIResponse, error) {
	if f.GetDelegatedInfoCalled != nil {
		return f.GetDelegatedInfoCalled()
	}

	return &data.GenericAPIResponse{}, nil
=======
// GetEnableEpochsMetrics -
func (f *Facade) GetEnableEpochsMetrics() (*data.GenericAPIResponse, error) {
	return f.GetEnableEpochsMetricsHandler()
>>>>>>> 216137ad
}

// ValidatorStatistics -
func (f *Facade) ValidatorStatistics() (map[string]*data.ValidatorApiResponse, error) {
	return f.ValidatorStatisticsHandler()
}

// GetAccount -
func (f *Facade) GetAccount(address string) (*data.Account, error) {
	return f.GetAccountHandler(address)
}

// GetKeyValuePairs -
func (f *Facade) GetKeyValuePairs(address string) (*data.GenericAPIResponse, error) {
	return f.GetKeyValuePairsHandler(address)
}

// GetValueForKey -
func (f *Facade) GetValueForKey(address string, key string) (string, error) {
	return f.GetValueForKeyHandler(address, key)
}

// GetShardIDForAddress -
func (f *Facade) GetShardIDForAddress(address string) (uint32, error) {
	return f.GetShardIDForAddressHandler(address)
}

// GetESDTTokenData -
func (f *Facade) GetESDTTokenData(address string, key string) (*data.GenericAPIResponse, error) {
	if f.GetESDTTokenDataCalled != nil {
		return f.GetESDTTokenDataCalled(address, key)
	}

	return nil, nil
}

// GetAllESDTTokens -
func (f *Facade) GetAllESDTTokens(address string) (*data.GenericAPIResponse, error) {
	if f.GetAllESDTTokensCalled != nil {
		return f.GetAllESDTTokensCalled(address)
	}

	return nil, nil
}

// GetESDTNftTokenData -
func (f *Facade) GetESDTNftTokenData(address string, key string, nonce uint64) (*data.GenericAPIResponse, error) {
	if f.GetESDTNftTokenDataCalled != nil {
		return f.GetESDTNftTokenDataCalled(address, key, nonce)
	}

	return nil, nil
}

// GetTransactions -
func (f *Facade) GetTransactions(address string) ([]data.DatabaseTransaction, error) {
	return f.GetTransactionsHandler(address)
}

// GetTransactionByHashAndSenderAddress -
func (f *Facade) GetTransactionByHashAndSenderAddress(txHash string, sndAddr string, withEvents bool) (*data.FullTransaction, int, error) {
	return f.GetTransactionByHashAndSenderAddressHandler(txHash, sndAddr, withEvents)
}

// GetTransaction -
func (f *Facade) GetTransaction(txHash string, withResults bool) (*data.FullTransaction, error) {
	return f.GetTransactionHandler(txHash, withResults)
}

// SendTransaction -
func (f *Facade) SendTransaction(tx *data.Transaction) (int, string, error) {
	return f.SendTransactionHandler(tx)
}

// SimulateTransaction -
func (f *Facade) SimulateTransaction(tx *data.Transaction, checkSignature bool) (*data.GenericAPIResponse, error) {
	return f.SimulateTransactionHandler(tx, checkSignature)
}

// GetAddressConverter -
func (f *Facade) GetAddressConverter() (core.PubkeyConverter, error) {
	return nil, nil
}

// SendMultipleTransactions -
func (f *Facade) SendMultipleTransactions(txs []*data.Transaction) (data.MultipleTransactionsResponseData, error) {
	return f.SendMultipleTransactionsHandler(txs)
}

// TransactionCostRequest -
func (f *Facade) TransactionCostRequest(tx *data.Transaction) (*data.TxCostResponseData, error) {
	return f.TransactionCostRequestHandler(tx)
}

// GetTransactionStatus -
func (f *Facade) GetTransactionStatus(txHash string, sender string) (string, error) {
	return f.GetTransactionStatusHandler(txHash, sender)
}

// SendUserFunds -
func (f *Facade) SendUserFunds(receiver string, value *big.Int) error {
	return f.SendUserFundsCalled(receiver, value)
}

// ExecuteSCQuery -
func (f *Facade) ExecuteSCQuery(query *data.SCQuery) (*vm.VMOutputApi, error) {
	return f.ExecuteSCQueryHandler(query)
}

// GetHeartbeatData -
func (f *Facade) GetHeartbeatData() (*data.HeartbeatResponse, error) {
	return f.GetHeartbeatDataHandler()
}

// GetAtlasBlockByShardIDAndNonce -
func (f *Facade) GetAtlasBlockByShardIDAndNonce(shardID uint32, nonce uint64) (data.AtlasBlock, error) {
	return f.GetBlockByShardIDAndNonceHandler(shardID, nonce)
}

// GetBlockByHash -
func (f *Facade) GetBlockByHash(shardID uint32, hash string, withTxs bool) (*data.BlockApiResponse, error) {
	return f.GetBlockByHashCalled(shardID, hash, withTxs)
}

// GetBlockByNonce -
func (f *Facade) GetBlockByNonce(shardID uint32, nonce uint64, withTxs bool) (*data.BlockApiResponse, error) {
	return f.GetBlockByNonceCalled(shardID, nonce, withTxs)
}

// GetHyperBlockByHash -
func (f *Facade) GetHyperBlockByHash(hash string) (*data.HyperblockApiResponse, error) {
	return f.GetHyperBlockByHashCalled(hash)
}

// GetHyperBlockByNonce -
func (f *Facade) GetHyperBlockByNonce(nonce uint64) (*data.HyperblockApiResponse, error) {
	return f.GetHyperBlockByNonceCalled(nonce)
}

// WrongFacade is a struct that can be used as a wrong implementation of the node router handler
type WrongFacade struct {
}<|MERGE_RESOLUTION|>--- conflicted
+++ resolved
@@ -109,7 +109,6 @@
 	return &data.GenericAPIResponse{}, nil
 }
 
-<<<<<<< HEAD
 // GetDirectStakedInfo -
 func (f *Facade) GetDirectStakedInfo() (*data.GenericAPIResponse, error) {
 	if f.GetDirectStakedInfoCalled != nil {
@@ -126,11 +125,11 @@
 	}
 
 	return &data.GenericAPIResponse{}, nil
-=======
+}
+
 // GetEnableEpochsMetrics -
 func (f *Facade) GetEnableEpochsMetrics() (*data.GenericAPIResponse, error) {
 	return f.GetEnableEpochsMetricsHandler()
->>>>>>> 216137ad
 }
 
 // ValidatorStatistics -
