package groups

import (
	"fmt"
	"net/http"

	"github.com/ElrondNetwork/elrond-proxy-go/api/errors"
	"github.com/ElrondNetwork/elrond-proxy-go/api/shared"
	"github.com/ElrondNetwork/elrond-proxy-go/data"
	"github.com/ElrondNetwork/elrond-proxy-go/process"
	"github.com/gin-gonic/gin"
)

type networkGroup struct {
	facade NetworkFacadeHandler
	*baseGroup
}

// NewNetworkGroup returns a new instance of networkGroup
func NewNetworkGroup(facadeHandler data.FacadeHandler) (*networkGroup, error) {
	facade, ok := facadeHandler.(NetworkFacadeHandler)
	if !ok {
		return nil, ErrWrongTypeAssertion
	}

	ng := &networkGroup{
		facade:    facade,
		baseGroup: &baseGroup{},
	}

	baseRoutesHandlers := []*data.EndpointHandlerData{
		{Path: "/status/:shard", Handler: ng.getNetworkStatusData, Method: http.MethodGet},
		{Path: "/config", Handler: ng.getNetworkConfigData, Method: http.MethodGet},
		{Path: "/economics", Handler: ng.getEconomicsData, Method: http.MethodGet},
		{Path: "/esdts", Handler: ng.getEsdts, Method: http.MethodGet},
		{Path: "/esdt/fungible-tokens", Handler: ng.getEsdtHandlerFunc(data.FungibleTokens), Method: http.MethodGet},
		{Path: "/esdt/semi-fungible-tokens", Handler: ng.getEsdtHandlerFunc(data.SemiFungibleTokens), Method: http.MethodGet},
		{Path: "/esdt/non-fungible-tokens", Handler: ng.getEsdtHandlerFunc(data.NonFungibleTokens), Method: http.MethodGet},
		{Path: "/esdt/supply/:token", Handler: ng.getESDTSupply, Method: http.MethodGet},
		{Path: "/enable-epochs", Handler: ng.getEnableEpochs, Method: http.MethodGet},
		{Path: "/direct-staked-info", Handler: ng.getDirectStakedInfo, Method: http.MethodGet},
		{Path: "/delegated-info", Handler: ng.getDelegatedInfo, Method: http.MethodGet},
		{Path: "/ratings", Handler: ng.getRatingsConfig, Method: http.MethodGet},
		{Path: "/genesis-nodes", Handler: ng.getGenesisNodes, Method: http.MethodGet},
		{Path: "/gas-configs", Handler: ng.getGasConfigs, Method: http.MethodGet},
<<<<<<< HEAD
		{Path: "/trie-statistics/:shard", Handler: ng.getTrieStatistics, Method: http.MethodGet},
=======
		{Path: "/epoch-start/:shard/by-epoch/:epoch", Handler: ng.getEpochStartData, Method: http.MethodGet},
>>>>>>> 5a66805c
	}
	ng.baseGroup.endpoints = baseRoutesHandlers

	return ng, nil
}

// getNetworkStatusData will expose the node network metrics for the given shard
func (group *networkGroup) getNetworkStatusData(c *gin.Context) {
	shardIDUint, err := shared.FetchShardIDFromRequest(c)
	if err != nil {
		shared.RespondWith(c, http.StatusBadRequest, nil, process.ErrInvalidShardId.Error(), data.ReturnCodeRequestError)
		return
	}

	networkStatusResults, err := group.facade.GetNetworkStatusMetrics(shardIDUint)
	if err != nil {
		shared.RespondWith(c, http.StatusInternalServerError, nil, err.Error(), data.ReturnCodeInternalError)
		return
	}

	c.JSON(http.StatusOK, networkStatusResults)
}

// getNetworkConfigData will expose the node network metrics for the given shard
func (group *networkGroup) getNetworkConfigData(c *gin.Context) {
	networkConfigResults, err := group.facade.GetNetworkConfigMetrics()
	if err != nil {
		shared.RespondWith(c, http.StatusInternalServerError, nil, err.Error(), data.ReturnCodeInternalError)
		return
	}

	c.JSON(http.StatusOK, networkConfigResults)
}

// getEconomicsData will expose the economics data metrics from an observer (if any available) in json format
func (group *networkGroup) getEconomicsData(c *gin.Context) {
	economicsData, err := group.facade.GetEconomicsDataMetrics()
	if err != nil {
		shared.RespondWith(c, http.StatusInternalServerError, nil, err.Error(), data.ReturnCodeInternalError)
		return
	}

	c.JSON(http.StatusOK, economicsData)
}

func (group *networkGroup) getEsdtHandlerFunc(tokenType string) func(c *gin.Context) {
	return func(c *gin.Context) {
		tokens, err := group.facade.GetAllIssuedESDTs(tokenType)
		if err != nil {
			shared.RespondWith(c, http.StatusInternalServerError, nil, err.Error(), data.ReturnCodeInternalError)
			return
		}

		c.JSON(http.StatusOK, tokens)
	}
}

// getDirectStakedInfo will expose the direct staked values from a metachain observer in json format
func (group *networkGroup) getDirectStakedInfo(c *gin.Context) {
	directStakedInfo, err := group.facade.GetDirectStakedInfo()
	if err != nil {
		shared.RespondWith(c, http.StatusInternalServerError, nil, err.Error(), data.ReturnCodeInternalError)
		return
	}

	c.JSON(http.StatusOK, directStakedInfo)
}

// getDelegatedInfo will expose the delegated info values from a metachain observer in json format
func (group *networkGroup) getDelegatedInfo(c *gin.Context) {
	delegatedInfo, err := group.facade.GetDelegatedInfo()
	if err != nil {
		shared.RespondWith(c, http.StatusInternalServerError, nil, err.Error(), data.ReturnCodeInternalError)
		return
	}

	c.JSON(http.StatusOK, delegatedInfo)
}

// getEsdts will expose all the issued ESDTs
func (group *networkGroup) getEsdts(c *gin.Context) {
	allIssuedESDTs, err := group.facade.GetAllIssuedESDTs("")
	if err != nil {
		shared.RespondWith(c, http.StatusInternalServerError, nil, err.Error(), data.ReturnCodeInternalError)
		return
	}

	c.JSON(http.StatusOK, allIssuedESDTs)
}

func (group *networkGroup) getEnableEpochs(c *gin.Context) {
	enableEpochsMetrics, err := group.facade.GetEnableEpochsMetrics()
	if err != nil {
		shared.RespondWith(c, http.StatusInternalServerError, nil, err.Error(), data.ReturnCodeInternalError)
		return
	}

	c.JSON(http.StatusOK, enableEpochsMetrics)
}

func (group *networkGroup) getESDTSupply(c *gin.Context) {
	tokenIdentifier := c.Param("token")
	if tokenIdentifier == "" {
		shared.RespondWith(
			c,
			http.StatusBadRequest,
			nil,
			fmt.Sprintf("%s: %s", errors.ErrGetESDTTokenData.Error(), errors.ErrEmptyTokenIdentifier.Error()),
			data.ReturnCodeRequestError,
		)
		return
	}

	esdtSupply, err := group.facade.GetESDTSupply(tokenIdentifier)
	if err != nil {
		shared.RespondWith(c, http.StatusInternalServerError, nil, err.Error(), data.ReturnCodeInternalError)
		return
	}

	c.JSON(http.StatusOK, esdtSupply)
}

// getRatingsConfig will expose the ratings configuration
func (group *networkGroup) getRatingsConfig(c *gin.Context) {
	networkConfigResults, err := group.facade.GetRatingsConfig()
	if err != nil {
		shared.RespondWith(c, http.StatusInternalServerError, nil, err.Error(), data.ReturnCodeInternalError)
		return
	}

	c.JSON(http.StatusOK, networkConfigResults)
}

// getGenesisNodes will expose genesis nodes public keys
func (group *networkGroup) getGenesisNodes(c *gin.Context) {
	genesisNodes, err := group.facade.GetGenesisNodesPubKeys()
	if err != nil {
		shared.RespondWith(c, http.StatusInternalServerError, nil, err.Error(), data.ReturnCodeInternalError)
		return
	}

	c.JSON(http.StatusOK, genesisNodes)
}

// getGasConfigs will expose gas configs
func (group *networkGroup) getGasConfigs(c *gin.Context) {
	gasConfigs, err := group.facade.GetGasConfigs()
	if err != nil {
		shared.RespondWith(c, http.StatusInternalServerError, nil, err.Error(), data.ReturnCodeInternalError)
		return
	}

	c.JSON(http.StatusOK, gasConfigs)
}

<<<<<<< HEAD
// getTrieStatistics will expose trie statistics
func (group *networkGroup) getTrieStatistics(c *gin.Context) {
	shardID, err := shared.FetchShardIDFromRequest(c)
	if err != nil {
		shared.RespondWith(c, http.StatusBadRequest, nil, process.ErrInvalidShardId.Error(), data.ReturnCodeRequestError)
		return
	}

	trieStatistics, err := group.facade.GetTriesStatistics(shardID)
=======
// getEpochStartData will expose epoch-start data for a given shard and epoch
func (group *networkGroup) getEpochStartData(c *gin.Context) {
	epoch, err := shared.FetchEpochFromRequest(c)
	if err != nil {
		shared.RespondWithBadRequest(c, fmt.Sprintf("error while parsing the epoch: %s", err.Error()))
		return
	}

	shardID, err := shared.FetchShardIDFromRequest(c)
	if err != nil {
		shared.RespondWithBadRequest(c, fmt.Sprintf("error while parsing the shard ID: %s", err.Error()))
		return
	}

	epochStartData, err := group.facade.GetEpochStartData(epoch, shardID)
>>>>>>> 5a66805c
	if err != nil {
		shared.RespondWith(c, http.StatusInternalServerError, nil, err.Error(), data.ReturnCodeInternalError)
		return
	}

<<<<<<< HEAD
	c.JSON(http.StatusOK, trieStatistics)
=======
	c.JSON(http.StatusOK, epochStartData)
>>>>>>> 5a66805c
}<|MERGE_RESOLUTION|>--- conflicted
+++ resolved
@@ -43,11 +43,8 @@
 		{Path: "/ratings", Handler: ng.getRatingsConfig, Method: http.MethodGet},
 		{Path: "/genesis-nodes", Handler: ng.getGenesisNodes, Method: http.MethodGet},
 		{Path: "/gas-configs", Handler: ng.getGasConfigs, Method: http.MethodGet},
-<<<<<<< HEAD
 		{Path: "/trie-statistics/:shard", Handler: ng.getTrieStatistics, Method: http.MethodGet},
-=======
 		{Path: "/epoch-start/:shard/by-epoch/:epoch", Handler: ng.getEpochStartData, Method: http.MethodGet},
->>>>>>> 5a66805c
 	}
 	ng.baseGroup.endpoints = baseRoutesHandlers
 
@@ -203,7 +200,6 @@
 	c.JSON(http.StatusOK, gasConfigs)
 }
 
-<<<<<<< HEAD
 // getTrieStatistics will expose trie statistics
 func (group *networkGroup) getTrieStatistics(c *gin.Context) {
 	shardID, err := shared.FetchShardIDFromRequest(c)
@@ -213,7 +209,14 @@
 	}
 
 	trieStatistics, err := group.facade.GetTriesStatistics(shardID)
-=======
+	if err != nil {
+		shared.RespondWith(c, http.StatusInternalServerError, nil, err.Error(), data.ReturnCodeInternalError)
+		return
+	}
+
+	c.JSON(http.StatusOK, trieStatistics)
+}
+
 // getEpochStartData will expose epoch-start data for a given shard and epoch
 func (group *networkGroup) getEpochStartData(c *gin.Context) {
 	epoch, err := shared.FetchEpochFromRequest(c)
@@ -229,15 +232,10 @@
 	}
 
 	epochStartData, err := group.facade.GetEpochStartData(epoch, shardID)
->>>>>>> 5a66805c
-	if err != nil {
-		shared.RespondWith(c, http.StatusInternalServerError, nil, err.Error(), data.ReturnCodeInternalError)
-		return
-	}
-
-<<<<<<< HEAD
-	c.JSON(http.StatusOK, trieStatistics)
-=======
+	if err != nil {
+		shared.RespondWith(c, http.StatusInternalServerError, nil, err.Error(), data.ReturnCodeInternalError)
+		return
+	}
+
 	c.JSON(http.StatusOK, epochStartData)
->>>>>>> 5a66805c
 }