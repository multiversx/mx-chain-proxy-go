package groups

import (
	"net/http"

	"github.com/ElrondNetwork/elrond-proxy-go/api/shared"
	"github.com/ElrondNetwork/elrond-proxy-go/data"
	"github.com/ElrondNetwork/elrond-proxy-go/process"
	"github.com/gin-gonic/gin"
)

type networkGroup struct {
	facade NetworkFacadeHandler
	*baseGroup
}

// NewNetworkGroup returns a new instance of networkGroup
func NewNetworkGroup(facadeHandler data.FacadeHandler) (*networkGroup, error) {
	facade, ok := facadeHandler.(NetworkFacadeHandler)
	if !ok {
		return nil, ErrWrongTypeAssertion
	}

	ng := &networkGroup{
		facade:    facade,
		baseGroup: &baseGroup{},
	}

	baseRoutesHandlers := []*data.EndpointHandlerData{
<<<<<<< HEAD
		{
			Path:    "/status/:shard",
			Handler: ng.getNetworkStatusData,
			Method:  http.MethodGet,
		},
		{
			Path:    "/config",
			Handler: ng.getNetworkConfigData,
			Method:  http.MethodGet,
		},
		{
			Path:    "/economics",
			Handler: ng.getEconomicsData,
			Method:  http.MethodGet,
		},
=======
		{Path: "/status/:shard", Handler: ng.getNetworkStatusData, Method: http.MethodGet},
		{Path: "/config", Handler: ng.getNetworkConfigData, Method: http.MethodGet},
		{Path: "/economics", Handler: ng.getEconomicsData, Method: http.MethodGet},
		{Path: "/esdts", Handler: ng.getEsdts, Method: http.MethodGet},
		{Path: "/esdt/fungible-tokens", Handler: ng.getEsdtHandlerFunc(data.FungibleTokens), Method: http.MethodGet},
		{Path: "/esdt/semi-fungible-tokens", Handler: ng.getEsdtHandlerFunc(data.SemiFungibleTokens), Method: http.MethodGet},
		{Path: "/esdt/non-fungible-tokens", Handler: ng.getEsdtHandlerFunc(data.NonFungibleTokens), Method: http.MethodGet},
		{Path: "/enable-epochs", Handler: ng.getEnableEpochs, Method: http.MethodGet},
		{Path: "/direct-staked-info", Handler: ng.getDirectStakedInfo, Method: http.MethodGet},
		{Path: "/delegated-info", Handler: ng.getDelegatedInfo, Method: http.MethodGet},
>>>>>>> 96bd855a
	}
	ng.baseGroup.endpoints = baseRoutesHandlers

	return ng, nil
}

// getNetworkStatusData will expose the node network metrics for the given shard
func (group *networkGroup) getNetworkStatusData(c *gin.Context) {
	shardIDUint, err := shared.FetchShardIDFromRequest(c)
	if err != nil {
		shared.RespondWith(c, http.StatusBadRequest, nil, process.ErrInvalidShardId.Error(), data.ReturnCodeRequestError)
		return
	}

	networkStatusResults, err := group.facade.GetNetworkStatusMetrics(shardIDUint)
	if err != nil {
		shared.RespondWith(c, http.StatusInternalServerError, nil, err.Error(), data.ReturnCodeInternalError)
		return
	}

	c.JSON(http.StatusOK, networkStatusResults)
}

// getNetworkConfigData will expose the node network metrics for the given shard
func (group *networkGroup) getNetworkConfigData(c *gin.Context) {
	networkConfigResults, err := group.facade.GetNetworkConfigMetrics()
	if err != nil {
		shared.RespondWith(c, http.StatusInternalServerError, nil, err.Error(), data.ReturnCodeInternalError)
		return
	}

	c.JSON(http.StatusOK, networkConfigResults)
}

// getEconomicsData will expose the economics data metrics from an observer (if any available) in json format
func (group *networkGroup) getEconomicsData(c *gin.Context) {
	economicsData, err := group.facade.GetEconomicsDataMetrics()
	if err != nil {
		shared.RespondWith(c, http.StatusInternalServerError, nil, err.Error(), data.ReturnCodeInternalError)
		return
	}

	c.JSON(http.StatusOK, economicsData)
}

func (group *networkGroup) getEsdtHandlerFunc(tokenType string) func(c *gin.Context) {
	return func(c *gin.Context) {
		tokens, err := group.facade.GetAllIssuedESDTs(tokenType)
		if err != nil {
			shared.RespondWith(c, http.StatusInternalServerError, nil, err.Error(), data.ReturnCodeInternalError)
			return
		}

		c.JSON(http.StatusOK, tokens)
	}
}

// getDirectStakedInfo will expose the direct staked values from a metachain observer in json format
func (group *networkGroup) getDirectStakedInfo(c *gin.Context) {
	directStakedInfo, err := group.facade.GetDirectStakedInfo()
	if err != nil {
		shared.RespondWith(c, http.StatusInternalServerError, nil, err.Error(), data.ReturnCodeInternalError)
		return
	}

	c.JSON(http.StatusOK, directStakedInfo)
}

// getDelegatedInfo will expose the delegated info values from a metachain observer in json format
func (group *networkGroup) getDelegatedInfo(c *gin.Context) {
	delegatedInfo, err := group.facade.GetDelegatedInfo()
	if err != nil {
		shared.RespondWith(c, http.StatusInternalServerError, nil, err.Error(), data.ReturnCodeInternalError)
		return
	}

	c.JSON(http.StatusOK, delegatedInfo)
}

// getEsdts will expose all the issued ESDTs
func (group *networkGroup) getEsdts(c *gin.Context) {
	allIssuedESDTs, err := group.facade.GetAllIssuedESDTs("")
	if err != nil {
		shared.RespondWith(c, http.StatusInternalServerError, nil, err.Error(), data.ReturnCodeInternalError)
		return
	}

	c.JSON(http.StatusOK, allIssuedESDTs)
}

func (group *networkGroup) getEnableEpochs(c *gin.Context) {
	enableEpochsMetrics, err := group.facade.GetEnableEpochsMetrics()
	if err != nil {
		shared.RespondWith(c, http.StatusInternalServerError, nil, err.Error(), data.ReturnCodeInternalError)
		return
	}

	c.JSON(http.StatusOK, enableEpochsMetrics)
}<|MERGE_RESOLUTION|>--- conflicted
+++ resolved
@@ -27,7 +27,6 @@
 	}
 
 	baseRoutesHandlers := []*data.EndpointHandlerData{
-<<<<<<< HEAD
 		{
 			Path:    "/status/:shard",
 			Handler: ng.getNetworkStatusData,
@@ -43,18 +42,41 @@
 			Handler: ng.getEconomicsData,
 			Method:  http.MethodGet,
 		},
-=======
-		{Path: "/status/:shard", Handler: ng.getNetworkStatusData, Method: http.MethodGet},
-		{Path: "/config", Handler: ng.getNetworkConfigData, Method: http.MethodGet},
-		{Path: "/economics", Handler: ng.getEconomicsData, Method: http.MethodGet},
-		{Path: "/esdts", Handler: ng.getEsdts, Method: http.MethodGet},
-		{Path: "/esdt/fungible-tokens", Handler: ng.getEsdtHandlerFunc(data.FungibleTokens), Method: http.MethodGet},
-		{Path: "/esdt/semi-fungible-tokens", Handler: ng.getEsdtHandlerFunc(data.SemiFungibleTokens), Method: http.MethodGet},
-		{Path: "/esdt/non-fungible-tokens", Handler: ng.getEsdtHandlerFunc(data.NonFungibleTokens), Method: http.MethodGet},
-		{Path: "/enable-epochs", Handler: ng.getEnableEpochs, Method: http.MethodGet},
-		{Path: "/direct-staked-info", Handler: ng.getDirectStakedInfo, Method: http.MethodGet},
-		{Path: "/delegated-info", Handler: ng.getDelegatedInfo, Method: http.MethodGet},
->>>>>>> 96bd855a
+		{
+			Path: "/esdts",
+			Handler: ng.getEsdts,
+			Method: http.MethodGet,
+		},
+		{
+			Path: "/esdt/fungible-tokens",
+			Handler: ng.getEsdtHandlerFunc(data.FungibleTokens),
+			Method: http.MethodGet,
+		},
+		{
+			Path: "/esdt/semi-fungible-tokens",
+			Handler: ng.getEsdtHandlerFunc(data.SemiFungibleTokens),
+			Method: http.MethodGet,
+		},
+		{
+			Path: "/esdt/non-fungible-tokens",
+			Handler: ng.getEsdtHandlerFunc(data.NonFungibleTokens),
+			Method: http.MethodGet,
+		},
+		{
+			Path: "/enable-epochs",
+			Handler: ng.getEnableEpochs,
+			Method: http.MethodGet,
+		},
+		{
+			Path: "/direct-staked-info",
+			Handler: ng.getDirectStakedInfo,
+			Method: http.MethodGet,
+		},
+		{
+			Path: "/delegated-info",
+			Handler: ng.getDelegatedInfo,
+			Method: http.MethodGet,
+		},
 	}
 	ng.baseGroup.endpoints = baseRoutesHandlers
 
