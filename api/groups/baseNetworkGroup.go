package groups

import (
	"net/http"

	"github.com/ElrondNetwork/elrond-proxy-go/api/shared"
	"github.com/ElrondNetwork/elrond-proxy-go/data"
	"github.com/ElrondNetwork/elrond-proxy-go/process"
	"github.com/gin-gonic/gin"
)

type networkGroup struct {
	facade NetworkFacadeHandler
	*baseGroup
}

// NewNetworkGroup returns a new instance of networkGroup
func NewNetworkGroup(facadeHandler data.FacadeHandler) (*networkGroup, error) {
	facade, ok := facadeHandler.(NetworkFacadeHandler)
	if !ok {
		return nil, ErrWrongTypeAssertion
	}

	ng := &networkGroup{
		facade:    facade,
		baseGroup: &baseGroup{},
	}

	baseRoutesHandlers := []*data.EndpointHandlerData{
<<<<<<< HEAD
		{
			Path:    "/status/:shard",
			Handler: ng.getNetworkStatusData,
			Method:  http.MethodGet,
		},
		{
			Path:    "/config",
			Handler: ng.getNetworkConfigData,
			Method:  http.MethodGet,
		},
		{
			Path:    "/economics",
			Handler: ng.getEconomicsData,
			Method:  http.MethodGet,
		},
		{
			Path:    "/total-staked",
			Handler: ng.getTotalStaked,
			Method:  http.MethodGet,
		},
=======
		{Path: "/status/:shard", Handler: ng.getNetworkStatusData, Method: http.MethodGet},
		{Path: "/config", Handler: ng.getNetworkConfigData, Method: http.MethodGet},
		{Path: "/economics", Handler: ng.getEconomicsData, Method: http.MethodGet},
>>>>>>> 82442c12
	}
	ng.baseGroup.endpoints = baseRoutesHandlers

	return ng, nil
}

// getNetworkStatusData will expose the node network metrics for the given shard
func (group *networkGroup) getNetworkStatusData(c *gin.Context) {
	shardIDUint, err := shared.FetchShardIDFromRequest(c)
	if err != nil {
		shared.RespondWith(c, http.StatusBadRequest, nil, process.ErrInvalidShardId.Error(), data.ReturnCodeRequestError)
		return
	}

	networkStatusResults, err := group.facade.GetNetworkStatusMetrics(shardIDUint)
	if err != nil {
		shared.RespondWith(c, http.StatusInternalServerError, nil, err.Error(), data.ReturnCodeInternalError)
		return
	}

	c.JSON(http.StatusOK, networkStatusResults)
}

// getNetworkConfigData will expose the node network metrics for the given shard
func (group *networkGroup) getNetworkConfigData(c *gin.Context) {
	networkConfigResults, err := group.facade.GetNetworkConfigMetrics()
	if err != nil {
		shared.RespondWith(c, http.StatusInternalServerError, nil, err.Error(), data.ReturnCodeInternalError)
		return
	}

	c.JSON(http.StatusOK, networkConfigResults)
}

// getEconomicsData will expose the economics data metrics from an observer (if any available) in json format
func (group *networkGroup) getEconomicsData(c *gin.Context) {
	economicsData, err := group.facade.GetEconomicsDataMetrics()
	if err != nil {
		shared.RespondWith(c, http.StatusInternalServerError, nil, err.Error(), data.ReturnCodeInternalError)
		return
	}

	c.JSON(http.StatusOK, economicsData)
}<|MERGE_RESOLUTION|>--- conflicted
+++ resolved
@@ -27,7 +27,6 @@
 	}
 
 	baseRoutesHandlers := []*data.EndpointHandlerData{
-<<<<<<< HEAD
 		{
 			Path:    "/status/:shard",
 			Handler: ng.getNetworkStatusData,
@@ -43,16 +42,6 @@
 			Handler: ng.getEconomicsData,
 			Method:  http.MethodGet,
 		},
-		{
-			Path:    "/total-staked",
-			Handler: ng.getTotalStaked,
-			Method:  http.MethodGet,
-		},
-=======
-		{Path: "/status/:shard", Handler: ng.getNetworkStatusData, Method: http.MethodGet},
-		{Path: "/config", Handler: ng.getNetworkConfigData, Method: http.MethodGet},
-		{Path: "/economics", Handler: ng.getEconomicsData, Method: http.MethodGet},
->>>>>>> 82442c12
 	}
 	ng.baseGroup.endpoints = baseRoutesHandlers
 
@@ -96,4 +85,15 @@
 	}
 
 	c.JSON(http.StatusOK, economicsData)
+}
+
+// getTotalStakedValue will expose the total staked value from an observer (if any available) in json format
+func (group *networkGroup) getTotalStaked(c *gin.Context) {
+	totalStakedData, err := group.facade.GetTotalStaked()
+	if err != nil {
+		shared.RespondWith(c, http.StatusInternalServerError, nil, err.Error(), data.ReturnCodeInternalError)
+		return
+	}
+
+	c.JSON(http.StatusOK, totalStakedData)
 }