package groups

import (
	"fmt"
	"net/http"
	"strconv"

	"github.com/ElrondNetwork/elrond-proxy-go/api/errors"
	"github.com/ElrondNetwork/elrond-proxy-go/api/shared"
	"github.com/ElrondNetwork/elrond-proxy-go/data"
	"github.com/gin-gonic/gin"
)

const (
	paramCheckSignature = "checkSignature"
	paramWithResults    = "withResults"
)

type transactionGroup struct {
	facade TransactionFacadeHandler
	*baseGroup
}

// NewNodeGroup returns a new instance of nodeGroup
func NewTransactionGroup(facadeHandler data.FacadeHandler) (*transactionGroup, error) {
	facade, ok := facadeHandler.(TransactionFacadeHandler)
	if !ok {
		return nil, ErrWrongTypeAssertion
	}

	tg := &transactionGroup{
		facade:    facade,
		baseGroup: &baseGroup{},
	}

	baseRoutesHandlers := []*data.EndpointHandlerData{
<<<<<<< HEAD
		{
			Path:    "/send",
			Handler: tg.sendTransaction,
			Method:  http.MethodPost,
		},
		{
			Path:    "/simulate",
			Handler: tg.simulateTransaction,
			Method:  http.MethodPost,
		},
		{
			Path:    "/send-multiple",
			Handler: tg.sendMultipleTransactions,
			Method:  http.MethodPost,
		},
		{
			Path:    "/send-user-funds",
			Handler: tg.sendUserFunds,
			Method:  http.MethodPost,
		},
		{
			Path:    "/cost",
			Handler: tg.requestTransactionCost,
			Method:  http.MethodPost,
		},
		{
			Path:    "/:txhash/status",
			Handler: tg.getTransactionStatus,
			Method:  http.MethodGet,
		},
		{
			Path:    "/:txhash",
			Handler: tg.getTransaction,
			Method:  http.MethodGet,
		},
=======
		{Path: "/send", Handler: tg.sendTransaction, Method: http.MethodPost},
		{Path: "/simulate", Handler: tg.simulateTransaction, Method: http.MethodPost},
		{Path: "/send-multiple", Handler: tg.sendMultipleTransactions, Method: http.MethodPost},
		{Path: "/send-user-funds", Handler: tg.sendUserFunds, Method: http.MethodPost},
		{Path: "/cost", Handler: tg.requestTransactionCost, Method: http.MethodPost},
		{Path: "/:txhash/status", Handler: tg.getTransactionStatus, Method: http.MethodGet},
		{Path: "/:txhash", Handler: tg.getTransaction, Method: http.MethodGet},
>>>>>>> 82442c12
	}
	tg.baseGroup.endpoints = baseRoutesHandlers

	return tg, nil
}

// sendTransaction will receive a transaction from the client and propagate it for processing
func (group *transactionGroup) sendTransaction(c *gin.Context) {
	var tx = data.Transaction{}
	err := c.ShouldBindJSON(&tx)
	if err != nil {
		shared.RespondWith(
			c,
			http.StatusBadRequest,
			nil,
			fmt.Sprintf("%s: %s", errors.ErrValidation.Error(), err.Error()),
			data.ReturnCodeRequestError,
		)
		return
	}

	statusCode, txHash, err := group.facade.SendTransaction(&tx)
	if err != nil {
		shared.RespondWith(c, statusCode, nil, err.Error(), data.ReturnCodeInternalError)
		return
	}

	shared.RespondWith(c, http.StatusOK, gin.H{"txHash": txHash}, "", data.ReturnCodeSuccess)
}

// sendUserFunds will receive an address from the client and propagate a transaction for sending some ERD to that address
func (group *transactionGroup) sendUserFunds(c *gin.Context) {
	if !group.facade.IsFaucetEnabled() {
		shared.RespondWith(
			c,
			http.StatusBadRequest,
			nil,
			errors.ErrFaucetNotEnabled.Error(),
			data.ReturnCodeRequestError,
		)
		return
	}

	var gtx = data.FundsRequest{}
	err := c.ShouldBindJSON(&gtx)
	if err != nil {
		shared.RespondWith(
			c,
			http.StatusBadRequest,
			nil,
			fmt.Sprintf("%s: %s", errors.ErrValidation.Error(), err.Error()),
			data.ReturnCodeRequestError,
		)
		return
	}

	err = group.facade.SendUserFunds(gtx.Receiver, gtx.Value)
	if err != nil {
		shared.RespondWith(
			c,
			http.StatusInternalServerError,
			nil,
			fmt.Sprintf("%s: %s", errors.ErrTxGenerationFailed.Error(), err.Error()),
			data.ReturnCodeRequestError,
		)
		return
	}

	shared.RespondWith(c, http.StatusOK, gin.H{"message": "ok"}, "", data.ReturnCodeSuccess)
}

// sendMultipleTransactions will send multiple transactions at once
func (group *transactionGroup) sendMultipleTransactions(c *gin.Context) {
	var txs []*data.Transaction
	err := c.ShouldBindJSON(&txs)
	if err != nil {
		shared.RespondWith(
			c,
			http.StatusBadRequest,
			nil,
			fmt.Sprintf("%s: %s", errors.ErrValidation.Error(), err.Error()),
			data.ReturnCodeRequestError,
		)
		return
	}

	response, err := group.facade.SendMultipleTransactions(txs)
	if err != nil {
		shared.RespondWith(
			c,
			http.StatusInternalServerError,
			nil,
			fmt.Sprintf("%s: %s", errors.ErrTxGenerationFailed.Error(), err.Error()),
			data.ReturnCodeInternalError,
		)
		return
	}

	shared.RespondWith(
		c,
		http.StatusOK,
		gin.H{
			"numOfSentTxs": response.NumOfTxs,
			"txsHashes":    response.TxsHashes,
		},
		"",
		data.ReturnCodeSuccess,
	)
}

// simulateTransaction will receive a transaction from the client and will send it for simulation purpose
func (group *transactionGroup) simulateTransaction(c *gin.Context) {
	var tx = data.Transaction{}
	err := c.ShouldBindJSON(&tx)
	if err != nil {
		shared.RespondWith(
			c,
			http.StatusBadRequest,
			nil,
			fmt.Sprintf("%s: %s", errors.ErrValidation.Error(), err.Error()),
			data.ReturnCodeRequestError,
		)
		return
	}

	checkSignature, err := getQueryParameterCheckSignature(c)
	if err != nil {
		shared.RespondWith(c, http.StatusBadRequest, nil, errors.ErrValidatorQueryParameterCheckSignature.Error(), data.ReturnCodeRequestError)
		return
	}

	simulationResponse, err := group.facade.SimulateTransaction(&tx, checkSignature)
	if err != nil {
		shared.RespondWith(c, http.StatusInternalServerError, nil, err.Error(), data.ReturnCodeInternalError)
		return
	}

	c.JSON(
		http.StatusOK,
		simulationResponse,
	)
}

// requestTransactionCost will return an estimation of how many gas unit a transaction will cost
func (group *transactionGroup) requestTransactionCost(c *gin.Context) {
	var tx = data.Transaction{}
	err := c.ShouldBindJSON(&tx)
	if err != nil {
		shared.RespondWith(
			c,
			http.StatusBadRequest,
			nil,
			fmt.Sprintf("%s: %s", errors.ErrValidation.Error(), err.Error()),
			data.ReturnCodeInternalError,
		)
		return
	}

	cost, err := group.facade.TransactionCostRequest(&tx)
	if err != nil {
		shared.RespondWith(c, http.StatusInternalServerError, nil, err.Error(), data.ReturnCodeInternalError)
		return
	}

	shared.RespondWith(c, http.StatusOK, cost, "", data.ReturnCodeSuccess)
}

// getTransactionStatus will return the transaction's status
func (group *transactionGroup) getTransactionStatus(c *gin.Context) {
	txHash := c.Param("txhash")
	sender := c.Request.URL.Query().Get("sender")
	txStatus, err := group.facade.GetTransactionStatus(txHash, sender)
	if err != nil {
		shared.RespondWith(c, http.StatusInternalServerError, nil, err.Error(), data.ReturnCodeInternalError)
		return
	}

	shared.RespondWith(c, http.StatusOK, gin.H{"status": txStatus}, "", data.ReturnCodeSuccess)
}

// getTransaction should return a transaction from observer
func (group *transactionGroup) getTransaction(c *gin.Context) {
	txHash := c.Param("txhash")
	if txHash == "" {
		shared.RespondWith(c, http.StatusBadRequest, nil, errors.ErrTransactionHashMissing.Error(), data.ReturnCodeRequestError)
		return
	}

	withResults, err := getQueryParamWithResults(c)
	if err != nil {
		shared.RespondWith(c, http.StatusBadRequest, nil, errors.ErrValidationQueryParameterWithResult.Error(), data.ReturnCodeRequestError)
		return
	}

	sndAddr := c.Request.URL.Query().Get("sender")
	if sndAddr != "" {
		getTransactionByHashAndSenderAddress(c, group.facade, txHash, sndAddr, withResults)
		return
	}

	tx, err := group.facade.GetTransaction(txHash, withResults)
	if err != nil {
		shared.RespondWith(c, http.StatusInternalServerError, nil, err.Error(), data.ReturnCodeInternalError)
		return
	}

	shared.RespondWith(c, http.StatusOK, gin.H{"transaction": tx}, "", data.ReturnCodeSuccess)
}

func getTransactionByHashAndSenderAddress(c *gin.Context, ef TransactionFacadeHandler, txHash string, sndAddr string, withEvents bool) {
	tx, statusCode, err := ef.GetTransactionByHashAndSenderAddress(txHash, sndAddr, withEvents)
	if err != nil {
		internalCode := data.ReturnCodeInternalError
		if statusCode == http.StatusBadRequest {
			internalCode = data.ReturnCodeRequestError
		}
		shared.RespondWith(c, statusCode, nil, err.Error(), internalCode)
		return
	}

	shared.RespondWith(c, http.StatusOK, gin.H{"transaction": tx}, "", data.ReturnCodeSuccess)
}

func getQueryParamWithResults(c *gin.Context) (bool, error) {
	withResultsStr := c.Request.URL.Query().Get(paramWithResults)
	if withResultsStr == "" {
		return false, nil
	}

	return strconv.ParseBool(withResultsStr)
}

func getQueryParameterCheckSignature(c *gin.Context) (bool, error) {
	bypassSignatureStr := c.Request.URL.Query().Get(paramCheckSignature)
	if bypassSignatureStr == "" {
		return true, nil
	}

	return strconv.ParseBool(bypassSignatureStr)
}<|MERGE_RESOLUTION|>--- conflicted
+++ resolved
@@ -34,7 +34,6 @@
 	}
 
 	baseRoutesHandlers := []*data.EndpointHandlerData{
-<<<<<<< HEAD
 		{
 			Path:    "/send",
 			Handler: tg.sendTransaction,
@@ -70,15 +69,6 @@
 			Handler: tg.getTransaction,
 			Method:  http.MethodGet,
 		},
-=======
-		{Path: "/send", Handler: tg.sendTransaction, Method: http.MethodPost},
-		{Path: "/simulate", Handler: tg.simulateTransaction, Method: http.MethodPost},
-		{Path: "/send-multiple", Handler: tg.sendMultipleTransactions, Method: http.MethodPost},
-		{Path: "/send-user-funds", Handler: tg.sendUserFunds, Method: http.MethodPost},
-		{Path: "/cost", Handler: tg.requestTransactionCost, Method: http.MethodPost},
-		{Path: "/:txhash/status", Handler: tg.getTransactionStatus, Method: http.MethodGet},
-		{Path: "/:txhash", Handler: tg.getTransaction, Method: http.MethodGet},
->>>>>>> 82442c12
 	}
 	tg.baseGroup.endpoints = baseRoutesHandlers
 
