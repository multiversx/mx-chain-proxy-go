--- conflicted
+++ resolved
@@ -28,7 +28,6 @@
 	}
 
 	baseRoutesHandlers := []*data.EndpointHandlerData{
-<<<<<<< HEAD
 		{
 			Path:    "/:address",
 			Handler: ag.getAccount,
@@ -65,6 +64,10 @@
 			Method:  http.MethodGet,
 		},
 		{
+			Path: "/:address/keys",
+			Handler: ag.getKeyValuePairs,
+			Method: http.MethodGet},
+		{
 			Path:    "/:address/esdt",
 			Handler: ag.getESDTTokens,
 			Method:  http.MethodGet,
@@ -74,18 +77,6 @@
 			Handler: ag.getESDTTokenData,
 			Method:  http.MethodGet,
 		},
-=======
-		{Path: "/:address", Handler: ag.getAccount, Method: http.MethodGet},
-		{Path: "/:address/balance", Handler: ag.getBalance, Method: http.MethodGet},
-		{Path: "/:address/username", Handler: ag.getUsername, Method: http.MethodGet},
-		{Path: "/:address/nonce", Handler: ag.getNonce, Method: http.MethodGet},
-		{Path: "/:address/shard", Handler: ag.getShard, Method: http.MethodGet},
-		{Path: "/:address/transactions", Handler: ag.getTransactions, Method: http.MethodGet},
-		{Path: "/:address/keys", Handler: ag.getKeyValuePairs, Method: http.MethodGet},
-		{Path: "/:address/key/:key", Handler: ag.getValueForKey, Method: http.MethodGet},
-		{Path: "/:address/esdt", Handler: ag.getESDTTokens, Method: http.MethodGet},
-		{Path: "/:address/esdt/:tokenIdentifier", Handler: ag.getESDTTokenData, Method: http.MethodGet},
->>>>>>> 82442c12
 	}
 
 	ag.baseGroup.endpoints = baseRoutesHandlers
