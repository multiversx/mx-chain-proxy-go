--- conflicted
+++ resolved
@@ -28,7 +28,6 @@
 	}
 
 	baseRoutesHandlers := []*data.EndpointHandlerData{
-<<<<<<< HEAD
 		{
 			Path:    "/:address",
 			Handler: ag.getAccount,
@@ -78,21 +77,11 @@
 			Handler: ag.getESDTTokenData,
 			Method:  http.MethodGet,
 		},
-=======
-		{Path: "/:address", Handler: ag.getAccount, Method: http.MethodGet},
-		{Path: "/:address/balance", Handler: ag.getBalance, Method: http.MethodGet},
-		{Path: "/:address/username", Handler: ag.getUsername, Method: http.MethodGet},
-		{Path: "/:address/nonce", Handler: ag.getNonce, Method: http.MethodGet},
-		{Path: "/:address/shard", Handler: ag.getShard, Method: http.MethodGet},
-		{Path: "/:address/transactions", Handler: ag.getTransactions, Method: http.MethodGet},
-		{Path: "/:address/keys", Handler: ag.getKeyValuePairs, Method: http.MethodGet},
-		{Path: "/:address/key/:key", Handler: ag.getValueForKey, Method: http.MethodGet},
-		{Path: "/:address/esdt", Handler: ag.getESDTTokens, Method: http.MethodGet},
-		{Path: "/:address/esdt/:tokenIdentifier", Handler: ag.getESDTTokenData, Method: http.MethodGet},
-		{Path: "/:address/nft/:tokenIdentifier/nonce/:nonce", Handler: ag.getESDTNftTokenData, Method: http.MethodGet},
->>>>>>> 96bd855a
-	}
-
+		{
+			Path: "/:address/nft/:tokenIdentifier/nonce/:nonce",
+			Handler: ag.getESDTNftTokenData, Method: http.MethodGet,
+		},
+	}
 	ag.baseGroup.endpoints = baseRoutesHandlers
 
 	return ag, nil
