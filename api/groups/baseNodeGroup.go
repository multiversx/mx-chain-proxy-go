--- conflicted
+++ resolved
@@ -47,11 +47,8 @@
 }
 
 func (group *nodeGroup) isOldStorageForToken(c *gin.Context) {
-<<<<<<< HEAD
-=======
 	// TODO: when the old storage tokens liquidity issue is solved on the protocol, mark this endpoint as deprecated
 	// and remove the processing code
->>>>>>> 5a66805c
 	token := c.Param("token")
 	nonce, err := shared.FetchNonceFromRequest(c)
 	if err != nil {
