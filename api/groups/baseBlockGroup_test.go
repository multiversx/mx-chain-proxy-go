package groups_test

import (
	"errors"
	"net/http"
	"net/http/httptest"
	"testing"

	"github.com/ElrondNetwork/elrond-go-core/data/api"
	"github.com/ElrondNetwork/elrond-go-core/data/outport"
	apiErrors "github.com/ElrondNetwork/elrond-proxy-go/api/errors"
	"github.com/ElrondNetwork/elrond-proxy-go/api/groups"
	"github.com/ElrondNetwork/elrond-proxy-go/api/mock"
	"github.com/ElrondNetwork/elrond-proxy-go/common"
	"github.com/ElrondNetwork/elrond-proxy-go/data"
	"github.com/gin-gonic/gin"
	"github.com/stretchr/testify/assert"
	"github.com/stretchr/testify/require"
)

const blockPath = "/block"

func TestNewBlockGroup_WrongFacadeShouldErr(t *testing.T) {
	wrongFacade := &mock.WrongFacade{}
	group, err := groups.NewBlockGroup(wrongFacade)
	require.Nil(t, group)
	require.Equal(t, groups.ErrWrongTypeAssertion, err)
}

func TestGetBlockByNonce_FailWhenShardParamIsInvalid(t *testing.T) {
	t.Parallel()

	facade := &mock.FacadeStub{}
	blockGroup, err := groups.NewBlockGroup(facade)
	require.NoError(t, err)

	ws := startProxyServer(blockGroup, blockPath)

	req, _ := http.NewRequest("GET", "/block/invalid_shard_id/by-nonce/1", nil)
	resp := httptest.NewRecorder()
	ws.ServeHTTP(resp, req)

	apiResp := data.GenericAPIResponse{}
	loadResponse(resp.Body, &apiResp)

	assert.Equal(t, http.StatusBadRequest, resp.Code)
	assert.Empty(t, apiResp.Data)
	assert.Equal(t, apiErrors.ErrCannotParseShardID.Error(), apiResp.Error)
}

func TestGetBlockByNonce_FailWhenNonceParamIsInvalid(t *testing.T) {
	t.Parallel()

	facade := &mock.FacadeStub{}
	blockGroup, err := groups.NewBlockGroup(facade)
	require.NoError(t, err)

	ws := startProxyServer(blockGroup, blockPath)

	req, _ := http.NewRequest("GET", "/block/0/by-nonce/invalid_nonce", nil)
	resp := httptest.NewRecorder()
	ws.ServeHTTP(resp, req)

	apiResp := data.GenericAPIResponse{}
	loadResponse(resp.Body, &apiResp)

	assert.Equal(t, http.StatusBadRequest, resp.Code)
	assert.Empty(t, apiResp.Data)
	assert.Equal(t, apiErrors.ErrCannotParseNonce.Error(), apiResp.Error)
}

func TestGetBlockByNonce_FailWhenWithTxsParamIsInvalid(t *testing.T) {
	t.Parallel()

	facade := &mock.FacadeStub{}
	blockGroup, err := groups.NewBlockGroup(facade)
	require.NoError(t, err)

	ws := startProxyServer(blockGroup, blockPath)

	req, _ := http.NewRequest("GET", "/block/0/by-nonce/5?withTxs=not_a_bool", nil)
	resp := httptest.NewRecorder()
	ws.ServeHTTP(resp, req)

	apiResp := data.GenericAPIResponse{}
	loadResponse(resp.Body, &apiResp)

	assert.Equal(t, http.StatusBadRequest, resp.Code)
	assert.Empty(t, apiResp.Data)
	assert.NotEmpty(t, apiResp.Error)
}

func TestGetBlockByNonce_FailWhenFacadeGetBlockByNonceFails(t *testing.T) {
	t.Parallel()

	returnedError := errors.New("i am an error")
<<<<<<< HEAD
	facade := &mock.FacadeStub{
		GetBlockByNonceCalled: func(_ uint32, _ uint64, _ bool) (*data.BlockApiResponse, error) {
=======
	facade := &mock.Facade{
		GetBlockByNonceCalled: func(_ uint32, _ uint64, _ common.BlockQueryOptions) (*data.BlockApiResponse, error) {
>>>>>>> f1ab9200
			return &data.BlockApiResponse{}, returnedError
		},
	}
	blockGroup, err := groups.NewBlockGroup(facade)
	require.NoError(t, err)

	ws := startProxyServer(blockGroup, blockPath)

	req, _ := http.NewRequest("GET", "/block/0/by-nonce/1", nil)
	resp := httptest.NewRecorder()
	ws.ServeHTTP(resp, req)

	apiResp := data.BlockApiResponse{}
	loadResponse(resp.Body, &apiResp)

	assert.Equal(t, http.StatusInternalServerError, resp.Code)
	assert.Empty(t, apiResp.Data)
	assert.Equal(t, returnedError.Error(), apiResp.Error)
}

func TestGetBlockByNonce_ReturnsSuccessfully(t *testing.T) {
	t.Parallel()

	nonce := uint64(37)
	hash := "hashhh"
<<<<<<< HEAD
	facade := &mock.FacadeStub{
		GetBlockByNonceCalled: func(_ uint32, _ uint64, _ bool) (*data.BlockApiResponse, error) {
=======
	facade := &mock.Facade{
		GetBlockByNonceCalled: func(_ uint32, _ uint64, _ common.BlockQueryOptions) (*data.BlockApiResponse, error) {
>>>>>>> f1ab9200
			return &data.BlockApiResponse{
				Data: data.BlockApiResponsePayload{Block: api.Block{Nonce: nonce, Hash: hash}},
			}, nil
		},
	}

	blockGroup, err := groups.NewBlockGroup(facade)
	require.NoError(t, err)

	ws := startProxyServer(blockGroup, blockPath)

	req, _ := http.NewRequest("GET", "/block/0/by-nonce/1", nil)
	resp := httptest.NewRecorder()
	ws.ServeHTTP(resp, req)

	apiResp := blockResponse{}
	loadResponse(resp.Body, &apiResp)

	assert.Equal(t, http.StatusOK, resp.Code)
	assert.Equal(t, apiResp.Data.Block.Nonce, nonce)
	assert.Equal(t, apiResp.Data.Block.Hash, hash)
	assert.Empty(t, apiResp.Error)
}

func TestGetBlockByHash_FailWhenShardParamIsInvalid(t *testing.T) {
	t.Parallel()

	facade := &mock.FacadeStub{}
	blockGroup, err := groups.NewBlockGroup(facade)
	require.NoError(t, err)

	ws := startProxyServer(blockGroup, blockPath)

	req, _ := http.NewRequest("GET", "/block/invalid_shard_id/by-hash/aaa", nil)
	resp := httptest.NewRecorder()
	ws.ServeHTTP(resp, req)

	apiResp := data.GenericAPIResponse{}
	loadResponse(resp.Body, &apiResp)

	assert.Equal(t, http.StatusBadRequest, resp.Code)
	assert.Empty(t, apiResp.Data)
	assert.Equal(t, apiErrors.ErrCannotParseShardID.Error(), apiResp.Error)
}

func TestGetBlockByHash_FailWhenHashParamIsInvalid(t *testing.T) {
	t.Parallel()

	facade := &mock.FacadeStub{}
	blockGroup, err := groups.NewBlockGroup(facade)
	require.NoError(t, err)

	ws := startProxyServer(blockGroup, blockPath)

	req, _ := http.NewRequest("GET", "/block/0/by-hash/invalid-hash", nil)
	resp := httptest.NewRecorder()
	ws.ServeHTTP(resp, req)

	apiResp := data.GenericAPIResponse{}
	loadResponse(resp.Body, &apiResp)

	assert.Equal(t, http.StatusBadRequest, resp.Code)
	assert.Empty(t, apiResp.Data)
	assert.Equal(t, apiErrors.ErrInvalidBlockHashParam.Error(), apiResp.Error)
}

func TestGetBlockByHash_FailWhenWithTxsParamIsInvalid(t *testing.T) {
	t.Parallel()

	facade := &mock.FacadeStub{}
	blockGroup, err := groups.NewBlockGroup(facade)
	require.NoError(t, err)

	ws := startProxyServer(blockGroup, blockPath)

	req, _ := http.NewRequest("GET", "/block/0/by-hash/aaaa?withTxs=not_a_bool", nil)
	resp := httptest.NewRecorder()
	ws.ServeHTTP(resp, req)

	apiResp := data.GenericAPIResponse{}
	loadResponse(resp.Body, &apiResp)

	assert.Equal(t, http.StatusBadRequest, resp.Code)
	assert.Empty(t, apiResp.Data)
	assert.NotEmpty(t, apiResp.Error)
}

func TestGetBlockByHash_FailWhenFacadeGetBlockByHashFails(t *testing.T) {
	t.Parallel()

	returnedError := errors.New("i am an error")
<<<<<<< HEAD
	facade := &mock.FacadeStub{
		GetBlockByHashCalled: func(_ uint32, _ string, _ bool) (*data.BlockApiResponse, error) {
=======
	facade := &mock.Facade{
		GetBlockByHashCalled: func(_ uint32, _ string, _ common.BlockQueryOptions) (*data.BlockApiResponse, error) {
>>>>>>> f1ab9200
			return &data.BlockApiResponse{}, returnedError
		},
	}
	blockGroup, err := groups.NewBlockGroup(facade)
	require.NoError(t, err)

	ws := startProxyServer(blockGroup, blockPath)

	req, _ := http.NewRequest("GET", "/block/0/by-hash/aaaa", nil)
	resp := httptest.NewRecorder()
	ws.ServeHTTP(resp, req)

	apiResp := data.GenericAPIResponse{}
	loadResponse(resp.Body, &apiResp)

	assert.Equal(t, http.StatusInternalServerError, resp.Code)
	assert.Empty(t, apiResp.Data)
	assert.Equal(t, returnedError.Error(), apiResp.Error)
}

func TestGetBlockByHash_ReturnsSuccessfully(t *testing.T) {
	t.Parallel()

	nonce := uint64(37)
	hash := "hashhh"
<<<<<<< HEAD
	facade := &mock.FacadeStub{
		GetBlockByHashCalled: func(_ uint32, _ string, _ bool) (*data.BlockApiResponse, error) {
=======
	facade := &mock.Facade{
		GetBlockByHashCalled: func(_ uint32, _ string, _ common.BlockQueryOptions) (*data.BlockApiResponse, error) {
>>>>>>> f1ab9200
			return &data.BlockApiResponse{
				Data: data.BlockApiResponsePayload{Block: api.Block{Nonce: nonce, Hash: hash}},
			}, nil
		},
	}

	blockGroup, err := groups.NewBlockGroup(facade)
	require.NoError(t, err)

	ws := startProxyServer(blockGroup, blockPath)

	req, _ := http.NewRequest("GET", "/block/0/by-hash/aaaa", nil)
	resp := httptest.NewRecorder()
	ws.ServeHTTP(resp, req)

	apiResp := blockResponse{}
	loadResponse(resp.Body, &apiResp)

	assert.Equal(t, http.StatusOK, resp.Code)
	assert.Equal(t, apiResp.Data.Block.Nonce, nonce)
	assert.Equal(t, apiResp.Data.Block.Hash, hash)
	assert.Empty(t, apiResp.Error)
}

func getAlteredAccounts(t *testing.T, ws *gin.Engine, url string, expectedRespCode int) *data.AlteredAccountsApiResponse {
	req, _ := http.NewRequest("GET", url, nil)
	resp := httptest.NewRecorder()

	ws.ServeHTTP(resp, req)
	require.Equal(t, expectedRespCode, resp.Code)

	apiResp := data.AlteredAccountsApiResponse{}
	loadResponse(resp.Body, &apiResp)
	return &apiResp
}

func TestGetAlteredAccountsByNonce(t *testing.T) {
	t.Parallel()

	facade := &mock.Facade{}
	blockGroup, err := groups.NewBlockGroup(facade)
	require.NoError(t, err)

	ws := startProxyServer(blockGroup, blockPath)

	t.Run("invalid shard id, should return error", func(t *testing.T) {
		t.Parallel()

		apiResp := getAlteredAccounts(t, ws, "/block/invalid_shard_id/altered-accounts/by-nonce/1", http.StatusBadRequest)
		require.Equal(t, data.ReturnCodeRequestError, apiResp.Code)
		require.Empty(t, apiResp.Data)
		require.Equal(t, apiErrors.ErrCannotParseShardID.Error(), apiResp.Error)
	})

	t.Run("invalid nonce, should return error", func(t *testing.T) {
		t.Parallel()

		apiResp := getAlteredAccounts(t, ws, "/block/0/altered-accounts/by-nonce/invalid_nonce", http.StatusBadRequest)
		require.Equal(t, data.ReturnCodeRequestError, apiResp.Code)
		require.Empty(t, apiResp.Data)
		require.Equal(t, apiErrors.ErrCannotParseNonce.Error(), apiResp.Error)
	})

	t.Run("could not get response from facade, should return error", func(t *testing.T) {
		t.Parallel()

		expectedError := errors.New("err getting altered accounts")
		invalidFacade := &mock.Facade{
			GetAlteredAccountsByNonceCalled: func(shardID uint32, nonce uint64, options common.GetAlteredAccountsForBlockOptions) (*data.AlteredAccountsApiResponse, error) {
				return nil, expectedError
			},
		}
		blockGroupInvalidFacade, err := groups.NewBlockGroup(invalidFacade)
		require.NoError(t, err)

		wsInvalidFacade := startProxyServer(blockGroupInvalidFacade, blockPath)
		apiResp := getAlteredAccounts(t, wsInvalidFacade, "/block/0/altered-accounts/by-nonce/4", http.StatusInternalServerError)

		assert.Equal(t, data.ReturnCodeInternalError, apiResp.Code)
		assert.Empty(t, apiResp.Data)
		assert.Equal(t, expectedError.Error(), apiResp.Error)
	})

	t.Run("should work", func(t *testing.T) {
		t.Parallel()

		alteredAcc1 := &outport.AlteredAccount{
			Address: "addr1",
			Balance: "1000",
			Nonce:   4,
			Tokens: []*outport.AccountTokenData{
				{
					Identifier: "token1",
					Balance:    "10000",
					Nonce:      5,
					Properties: "properties",
				},
			},
		}
		alteredAcc2 := &outport.AlteredAccount{
			Address: "addr2",
			Balance: "4444",
			Nonce:   3333,
			Tokens:  nil,
		}
		expectedApiResponse := &data.AlteredAccountsApiResponse{
			Data: data.AlteredAccountsPayload{
				Accounts: []*outport.AlteredAccount{alteredAcc1, alteredAcc2},
			},
			Error: "",
			Code:  "success",
		}
		facadeValid := &mock.Facade{
			GetAlteredAccountsByNonceCalled: func(shardID uint32, nonce uint64, options common.GetAlteredAccountsForBlockOptions) (*data.AlteredAccountsApiResponse, error) {
				require.Equal(t, uint32(0), shardID)
				require.Equal(t, uint64(4), nonce)
				require.Equal(t, common.GetAlteredAccountsForBlockOptions{
					TokensFilter: "token1",
				}, options)
				return expectedApiResponse, nil
			},
		}
		blockGroupValid, err := groups.NewBlockGroup(facadeValid)
		require.NoError(t, err)

		wsValid := startProxyServer(blockGroupValid, blockPath)

		apiResp := getAlteredAccounts(t, wsValid, "/block/0/altered-accounts/by-nonce/4?tokens=token1", http.StatusOK)
		require.Equal(t, expectedApiResponse, apiResp)
	})
}

func TestGetAlteredAccountsByHash(t *testing.T) {
	t.Parallel()

	facade := &mock.Facade{}
	blockGroup, err := groups.NewBlockGroup(facade)
	require.NoError(t, err)

	ws := startProxyServer(blockGroup, blockPath)

	t.Run("invalid shard id, should return error", func(t *testing.T) {
		t.Parallel()

		apiResp := getAlteredAccounts(t, ws, "/block/invalid_shard_id/altered-accounts/by-hash/1", http.StatusBadRequest)
		require.Equal(t, data.ReturnCodeRequestError, apiResp.Code)
		require.Empty(t, apiResp.Data)
		require.Equal(t, apiErrors.ErrCannotParseShardID.Error(), apiResp.Error)
	})

	t.Run("invalid hash, should return error", func(t *testing.T) {
		t.Parallel()

		apiResp := getAlteredAccounts(t, ws, "/block/0/altered-accounts/by-hash/invalid_hash", http.StatusBadRequest)
		require.Equal(t, data.ReturnCodeRequestError, apiResp.Code)
		require.Empty(t, apiResp.Data)
		require.Equal(t, apiErrors.ErrInvalidBlockHashParam.Error(), apiResp.Error)
	})

	t.Run("could not get response from facade, should return error", func(t *testing.T) {
		t.Parallel()

		expectedError := errors.New("err getting altered accounts")
		invalidFacade := &mock.Facade{
			GetAlteredAccountsByHashCalled: func(shardID uint32, hash string, options common.GetAlteredAccountsForBlockOptions) (*data.AlteredAccountsApiResponse, error) {
				return nil, expectedError
			},
		}
		blockGroupInvalidFacade, err := groups.NewBlockGroup(invalidFacade)
		require.NoError(t, err)

		wsInvalidFacade := startProxyServer(blockGroupInvalidFacade, blockPath)
		apiResp := getAlteredAccounts(t, wsInvalidFacade, "/block/0/altered-accounts/by-hash/aaff", http.StatusInternalServerError)

		assert.Equal(t, data.ReturnCodeInternalError, apiResp.Code)
		assert.Empty(t, apiResp.Data)
		assert.Equal(t, expectedError.Error(), apiResp.Error)
	})

	t.Run("should work", func(t *testing.T) {
		t.Parallel()

		alteredAcc1 := &outport.AlteredAccount{
			Address: "addr1",
			Balance: "1000",
			Nonce:   4,
			Tokens: []*outport.AccountTokenData{
				{
					Identifier: "token1",
					Balance:    "10000",
					Nonce:      5,
					Properties: "properties",
				},
			},
		}
		alteredAcc2 := &outport.AlteredAccount{
			Address: "addr2",
			Balance: "4444",
			Nonce:   3333,
			Tokens:  nil,
		}
		expectedApiResponse := &data.AlteredAccountsApiResponse{
			Data: data.AlteredAccountsPayload{
				Accounts: []*outport.AlteredAccount{alteredAcc1, alteredAcc2},
			},
			Error: "",
			Code:  "success",
		}
		facadeValid := &mock.Facade{
			GetAlteredAccountsByHashCalled: func(shardID uint32, hash string, options common.GetAlteredAccountsForBlockOptions) (*data.AlteredAccountsApiResponse, error) {
				require.Equal(t, uint32(0), shardID)
				require.Equal(t, "aaff", hash)
				require.Equal(t, common.GetAlteredAccountsForBlockOptions{
					TokensFilter: "token1",
				}, options)
				return expectedApiResponse, nil
			},
		}
		blockGroupValid, err := groups.NewBlockGroup(facadeValid)
		require.NoError(t, err)

		wsValid := startProxyServer(blockGroupValid, blockPath)

		apiResp := getAlteredAccounts(t, wsValid, "/block/0/altered-accounts/by-hash/aaff?tokens=token1", http.StatusOK)
		require.Equal(t, expectedApiResponse, apiResp)
	})
}<|MERGE_RESOLUTION|>--- conflicted
+++ resolved
@@ -94,13 +94,8 @@
 	t.Parallel()
 
 	returnedError := errors.New("i am an error")
-<<<<<<< HEAD
 	facade := &mock.FacadeStub{
-		GetBlockByNonceCalled: func(_ uint32, _ uint64, _ bool) (*data.BlockApiResponse, error) {
-=======
-	facade := &mock.Facade{
 		GetBlockByNonceCalled: func(_ uint32, _ uint64, _ common.BlockQueryOptions) (*data.BlockApiResponse, error) {
->>>>>>> f1ab9200
 			return &data.BlockApiResponse{}, returnedError
 		},
 	}
@@ -126,13 +121,8 @@
 
 	nonce := uint64(37)
 	hash := "hashhh"
-<<<<<<< HEAD
 	facade := &mock.FacadeStub{
-		GetBlockByNonceCalled: func(_ uint32, _ uint64, _ bool) (*data.BlockApiResponse, error) {
-=======
-	facade := &mock.Facade{
 		GetBlockByNonceCalled: func(_ uint32, _ uint64, _ common.BlockQueryOptions) (*data.BlockApiResponse, error) {
->>>>>>> f1ab9200
 			return &data.BlockApiResponse{
 				Data: data.BlockApiResponsePayload{Block: api.Block{Nonce: nonce, Hash: hash}},
 			}, nil
@@ -224,13 +214,8 @@
 	t.Parallel()
 
 	returnedError := errors.New("i am an error")
-<<<<<<< HEAD
 	facade := &mock.FacadeStub{
-		GetBlockByHashCalled: func(_ uint32, _ string, _ bool) (*data.BlockApiResponse, error) {
-=======
-	facade := &mock.Facade{
 		GetBlockByHashCalled: func(_ uint32, _ string, _ common.BlockQueryOptions) (*data.BlockApiResponse, error) {
->>>>>>> f1ab9200
 			return &data.BlockApiResponse{}, returnedError
 		},
 	}
@@ -256,13 +241,8 @@
 
 	nonce := uint64(37)
 	hash := "hashhh"
-<<<<<<< HEAD
 	facade := &mock.FacadeStub{
-		GetBlockByHashCalled: func(_ uint32, _ string, _ bool) (*data.BlockApiResponse, error) {
-=======
-	facade := &mock.Facade{
 		GetBlockByHashCalled: func(_ uint32, _ string, _ common.BlockQueryOptions) (*data.BlockApiResponse, error) {
->>>>>>> f1ab9200
 			return &data.BlockApiResponse{
 				Data: data.BlockApiResponsePayload{Block: api.Block{Nonce: nonce, Hash: hash}},
 			}, nil
