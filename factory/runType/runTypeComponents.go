--- conflicted
+++ resolved
@@ -1,21 +1,16 @@
 package runType
 
 import (
-<<<<<<< HEAD
+	"errors"
+
 	"github.com/multiversx/mx-chain-proxy-go/process"
 )
+
+var errNilRunTypeComponents = errors.New("nil run type components")
 
 type runTypeComponents struct {
 	txNotarizationCheckerHandlerCreator process.TxNotarizationCheckerHandler
 }
-=======
-	"errors"
-)
-
-var errNilRunTypeComponents = errors.New("nil run type components")
-
-type runTypeComponents struct{}
->>>>>>> f7e8f78f
 
 // Close does nothing
 func (rtc *runTypeComponents) Close() error {
