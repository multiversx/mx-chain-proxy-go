--- conflicted
+++ resolved
@@ -1,18 +1,10 @@
 # mx-chain-proxy-go
 
-<<<<<<< HEAD
-The **MultiversX Proxy** acts as an entry point into the MultiversX blockchain. 
-
-![MultiversX Proxy - Architectural Overview](assets/overview.png "MultiversX Proxy - Architectural Overview")
-
-For more details, go to [docs.multiversx.com](https://docs.multiversx.com/sdk-and-tools/proxy/).
-=======
 The **MultiversX Proxy** acts as an entry point into the MultiversX Network. 
 
 ![MultiversX Proxy - Architectural Overview](assets/overview.png "MultiversX Proxy - Architectural Overview")
 
 For more details, go [here](https://docs.multiversx.com/sdk-and-tools/proxy/).
->>>>>>> 12aee838
 
 ## Rest API endpoints
 
