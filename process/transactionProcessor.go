package process

import (
	"encoding/hex"
	"fmt"
	"math/big"
	"net/http"

	"github.com/multiversx/mx-chain-core-go/core"
	"github.com/multiversx/mx-chain-core-go/core/check"
	"github.com/multiversx/mx-chain-core-go/data/transaction"
	"github.com/multiversx/mx-chain-core-go/hashing"
	"github.com/multiversx/mx-chain-core-go/marshal"
	"github.com/multiversx/mx-chain-proxy-go/api/errors"
	"github.com/multiversx/mx-chain-proxy-go/data"
)

// TransactionPath defines the transaction group path of the node
const TransactionPath = "/transaction/"

// TransactionsPoolPath defines the transactions pool path of the node
const TransactionsPoolPath = "/transaction/pool"

// TransactionSendPath defines the single transaction send path of the node
const TransactionSendPath = "/transaction/send"

// TransactionSimulatePath defines single transaction simulate path of the node
const TransactionSimulatePath = "/transaction/simulate"

// MultipleTransactionsPath defines the multiple transactions send path of the node
const MultipleTransactionsPath = "/transaction/send-multiple"

const (
	withResultsParam                = "?withResults=true"
	checkSignatureFalse             = "?checkSignature=false"
	bySenderParam                   = "&by-sender="
	fieldsParam                     = "?fields="
	lastNonceParam                  = "?last-nonce=true"
	nonceGapsParam                  = "?nonce-gaps=true"
	internalVMErrorsEventIdentifier = "internalVMErrors" // TODO export this in mx-chain-core-go, remove unexported definitions from mx-chain-vm's
	moveBalanceDescriptor           = "MoveBalance"
	relayedV1TransactionDescriptor  = "RelayedTx"
	relayedV2TransactionDescriptor  = "RelayedTxV2"
	relayedV3TransactionDescriptor  = "RelayedTxV3"
	relayedTxV1DataMarker           = "relayedTx@"
	relayedTxV2DataMarker           = "relayedTxV2"
	argumentsSeparator              = "@"
	emptyDataStr                    = ""
)

type requestType int

const (
	requestTypeObservers        requestType = 0
	requestTypeFullHistoryNodes requestType = 1
)

type erdTransaction struct {
	Nonce     uint64 `json:"nonce"`
	Value     string `json:"value"`
	RcvAddr   string `json:"receiver"`
	SndAddr   string `json:"sender"`
	GasPrice  uint64 `json:"gasPrice,omitempty"`
	GasLimit  uint64 `json:"gasLimit,omitempty"`
	Data      []byte `json:"data,omitempty"`
	Signature string `json:"signature,omitempty"`
	ChainID   string `json:"chainID"`
	Version   uint32 `json:"version"`
}

// TransactionProcessor is able to process transaction requests
type TransactionProcessor struct {
	proc                         Processor
	pubKeyConverter              core.PubkeyConverter
	hasher                       hashing.Hasher
	marshalizer                  marshal.Marshalizer
	relayedTxsMarshaller         marshal.Marshalizer
	newTxCostProcessor           func() (TransactionCostHandler, error)
	mergeLogsHandler             LogsMergerHandler
	shouldAllowEntireTxPoolFetch bool
}

// NewTransactionProcessor creates a new instance of TransactionProcessor
func NewTransactionProcessor(
	proc Processor,
	pubKeyConverter core.PubkeyConverter,
	hasher hashing.Hasher,
	marshalizer marshal.Marshalizer,
	newTxCostProcessor func() (TransactionCostHandler, error),
	logsMerger LogsMergerHandler,
	allowEntireTxPoolFetch bool,
) (*TransactionProcessor, error) {
	if check.IfNil(proc) {
		return nil, ErrNilCoreProcessor
	}
	if check.IfNil(pubKeyConverter) {
		return nil, ErrNilPubKeyConverter
	}
	if check.IfNil(hasher) {
		return nil, ErrNilHasher
	}
	if check.IfNil(marshalizer) {
		return nil, ErrNilMarshalizer
	}
	if newTxCostProcessor == nil {
		return nil, ErrNilNewTxCostHandlerFunc
	}
	if check.IfNil(logsMerger) {
		return nil, ErrNilLogsMerger
	}

	// no reason to get this from configs. If we are going to change the marshaller for the relayed transaction v1,
	// we will need also an enable epoch handler
	relayedTxsMarshaller := &marshal.JsonMarshalizer{}
	return &TransactionProcessor{
		proc:                         proc,
		pubKeyConverter:              pubKeyConverter,
		hasher:                       hasher,
		marshalizer:                  marshalizer,
		newTxCostProcessor:           newTxCostProcessor,
		mergeLogsHandler:             logsMerger,
		shouldAllowEntireTxPoolFetch: allowEntireTxPoolFetch,
		relayedTxsMarshaller:         relayedTxsMarshaller,
	}, nil
}

// SendTransaction relays the post request by sending the request to the right observer and replies back the answer
func (tp *TransactionProcessor) SendTransaction(tx *data.Transaction) (int, string, error) {
	err := tp.checkTransactionFields(tx)
	if err != nil {
		return http.StatusBadRequest, "", err
	}

	senderBuff, err := tp.pubKeyConverter.Decode(tx.Sender)
	if err != nil {
		return http.StatusBadRequest, "", err
	}

	shardID, err := tp.proc.ComputeShardId(senderBuff)
	if err != nil {
		return http.StatusInternalServerError, "", err
	}

	observers, err := tp.proc.GetObservers(shardID, data.AvailabilityRecent)
	if err != nil {
		return http.StatusInternalServerError, "", err
	}

	txResponse := data.ResponseTransaction{}
	for _, observer := range observers {

		respCode, err := tp.proc.CallPostRestEndPoint(observer.Address, TransactionSendPath, tx, &txResponse)
		if respCode == http.StatusOK && err == nil {
			log.Info(fmt.Sprintf("Transaction sent successfully to observer %v from shard %v, received tx hash %s",
				observer.Address,
				shardID,
				txResponse.Data.TxHash,
			))
			return respCode, txResponse.Data.TxHash, nil
		}

		// if observer was down (or didn't respond in time), skip to the next one
		if respCode == http.StatusNotFound || respCode == http.StatusRequestTimeout {
			log.LogIfError(err)
			continue
		}

		// if the request was bad, return the error message
		return respCode, "", err
	}

	return http.StatusInternalServerError, "", WrapObserversError(txResponse.Error)
}

// SimulateTransaction relays the post request by sending the request to the right observer and replies back the answer
func (tp *TransactionProcessor) SimulateTransaction(tx *data.Transaction, checkSignature bool) (*data.GenericAPIResponse, error) {
	err := tp.checkTransactionFields(tx)
	if err != nil {
		return nil, err
	}

	senderBuff, err := tp.pubKeyConverter.Decode(tx.Sender)
	if err != nil {
		return nil, err
	}

	senderShardID, err := tp.proc.ComputeShardId(senderBuff)
	if err != nil {
		return nil, err
	}

	observers, err := tp.proc.GetObservers(senderShardID, data.AvailabilityRecent)
	if err != nil {
		return nil, err
	}

	response, err := tp.simulateTransaction(observers, tx, checkSignature)
	if err != nil {
		return nil, fmt.Errorf("%w while trying to simulate on sender shard (shard %d)", err, senderShardID)
	}

	receiverBuff, err := tp.pubKeyConverter.Decode(tx.Receiver)
	if err != nil {
		return nil, err
	}

	receiverShardID, err := tp.proc.ComputeShardId(receiverBuff)
	if err != nil {
		return nil, err
	}

	if senderShardID == receiverShardID {
		return &data.GenericAPIResponse{
			Data:  response.Data,
			Error: response.Error,
			Code:  response.Code,
		}, nil
	}

	observersForReceiverShard, err := tp.proc.GetObservers(receiverShardID, data.AvailabilityRecent)
	if err != nil {
		return nil, err
	}

	responseFromReceiverShard, err := tp.simulateTransaction(observersForReceiverShard, tx, checkSignature)
	if err != nil {
		return nil, fmt.Errorf("%w while trying to simulate on receiver shard (shard %d)", err, receiverShardID)
	}

	simulationResult := data.ResponseTransactionSimulationCrossShard{}
	simulationResult.Data.Result = map[string]data.TransactionSimulationResults{
		"senderShard":   response.Data.Result,
		"receiverShard": responseFromReceiverShard.Data.Result,
	}

	return &data.GenericAPIResponse{
		Data:  simulationResult.Data,
		Error: "",
		Code:  data.ReturnCodeSuccess,
	}, nil
}

func (tp *TransactionProcessor) simulateTransaction(
	observers []*data.NodeData,
	tx *data.Transaction,
	checkSignature bool,
) (*data.ResponseTransactionSimulation, error) {
	txSimulatePath := TransactionSimulatePath
	if !checkSignature {
		txSimulatePath += checkSignatureFalse
	}

	txResponse := data.ResponseTransactionSimulation{}
	for _, observer := range observers {

		respCode, err := tp.proc.CallPostRestEndPoint(observer.Address, txSimulatePath, tx, &txResponse)
		if respCode == http.StatusOK && err == nil {
			log.Info(fmt.Sprintf("Transaction simulation sent successfully to observer %v from shard %v, received tx hash %s",
				observer.Address,
				observer.ShardId,
				txResponse.Data.Result.Hash,
			))
			return &txResponse, nil
		}

		// if observer was down (or didn't respond in time), skip to the next one
		if respCode == http.StatusNotFound || respCode == http.StatusRequestTimeout {
			log.LogIfError(err)
			continue
		}

		// if the request was bad, return the error message
		return nil, err
	}

	return nil, WrapObserversError(txResponse.Error)
}

// SendMultipleTransactions relays the post request by sending the request to the first available observer and replies back the answer
func (tp *TransactionProcessor) SendMultipleTransactions(txs []*data.Transaction) (
	data.MultipleTransactionsResponseData, error,
) {
	// TODO: Analyze and improve the robustness of this function. Currently, an error within `GetObservers`
	// breaks the function and returns nothing (but an error) even if some transactions were actually sent, successfully.

	totalTxsSent := uint64(0)
	txsToSend := make([]*data.Transaction, 0)
	for i := 0; i < len(txs); i++ {
		currentTx := txs[i]
		err := tp.checkTransactionFields(currentTx)
		if err != nil {
			log.Warn("invalid tx received",
				"sender", currentTx.Sender,
				"receiver", currentTx.Receiver,
				"error", err)
			continue
		}
		txsToSend = append(txsToSend, currentTx)
	}
	if len(txsToSend) == 0 {
		return data.MultipleTransactionsResponseData{}, ErrNoValidTransactionToSend
	}

	txsHashes := make(map[int]string)
	txsByShardID := tp.groupTxsByShard(txsToSend)
	for shardID, groupOfTxs := range txsByShardID {
		observersInShard, err := tp.proc.GetObservers(shardID, data.AvailabilityRecent)
		if err != nil {
			return data.MultipleTransactionsResponseData{}, ErrMissingObserver
		}

		for _, observer := range observersInShard {
			txResponse := &data.ResponseMultipleTransactions{}
			respCode, err := tp.proc.CallPostRestEndPoint(observer.Address, MultipleTransactionsPath, groupOfTxs, txResponse)
			if respCode == http.StatusOK && err == nil {
				log.Info("transactions sent",
					"observer", observer.Address,
					"shard ID", shardID,
					"total processed", txResponse.Data.NumOfTxs,
				)
				totalTxsSent += txResponse.Data.NumOfTxs

				for key, hash := range txResponse.Data.TxsHashes {
					txsHashes[groupOfTxs[key].Index] = hash
				}

				break
			}

			log.LogIfError(err)
		}
	}

	return data.MultipleTransactionsResponseData{
		NumOfTxs:  totalTxsSent,
		TxsHashes: txsHashes,
	}, nil
}

// TransactionCostRequest should return how many gas units a transaction will cost
func (tp *TransactionProcessor) TransactionCostRequest(tx *data.Transaction) (*data.TxCostResponseData, error) {
	err := tp.checkTransactionFields(tx)
	if err != nil {
		return nil, err
	}

	newTxCostProcessor, err := tp.newTxCostProcessor()
	if err != nil {
		return nil, err
	}

	return newTxCostProcessor.ResolveCostRequest(tx)
}

// GetTransaction should return a transaction from observer
func (tp *TransactionProcessor) GetTransaction(txHash string, withResults bool) (*transaction.ApiTransactionResult, error) {
	tx, err := tp.getTxFromObservers(txHash, requestTypeFullHistoryNodes, withResults)
	if err != nil {
		return nil, err
	}

	tx.HyperblockNonce = tx.NotarizedAtDestinationInMetaNonce
	tx.HyperblockHash = tx.NotarizedAtDestinationInMetaHash

	return tx, nil
}

// GetTransactionByHashAndSenderAddress returns a transaction
func (tp *TransactionProcessor) GetTransactionByHashAndSenderAddress(
	txHash string,
	sndAddr string,
	withResults bool,
) (*transaction.ApiTransactionResult, int, error) {
	tx, err := tp.getTxWithSenderAddr(txHash, sndAddr, withResults)
	if err != nil {
		return nil, http.StatusNotFound, err
	}

	return tx, http.StatusOK, nil
}

func (tp *TransactionProcessor) getShardByAddress(address string) (uint32, error) {
	var shardID uint32
	if metachainIDStr := fmt.Sprintf("%d", core.MetachainShardId); address != metachainIDStr {
		senderBuff, err := tp.pubKeyConverter.Decode(address)
		if err != nil {
			return 0, err
		}

		shardID, err = tp.proc.ComputeShardId(senderBuff)
		if err != nil {
			return 0, err
		}
	} else {
		shardID = core.MetachainShardId
	}

	return shardID, nil
}

// GetTransactionStatus returns the status of a transaction
func (tp *TransactionProcessor) GetTransactionStatus(txHash string, sender string) (string, error) {
	tx, err := tp.getTransaction(txHash, sender, false)
	if err != nil {
		return string(data.TxStatusUnknown), err
	}

	return string(tx.Status), nil
}

func (tp *TransactionProcessor) getTransaction(txHash string, sender string, withResults bool) (*transaction.ApiTransactionResult, error) {
	if sender != "" {
		return tp.getTxWithSenderAddr(txHash, sender, withResults)
	}

	// get status of transaction from random observers
	return tp.getTxFromObservers(txHash, requestTypeObservers, withResults)
}

// GetProcessedTransactionStatus returns the status of a transaction after local processing
func (tp *TransactionProcessor) GetProcessedTransactionStatus(txHash string) (*data.ProcessStatusResponse, error) {
	const withResults = true
	tx, err := tp.getTxFromObservers(txHash, requestTypeObservers, withResults)
	if err != nil {
		return &data.ProcessStatusResponse{
			Status: string(data.TxStatusUnknown),
		}, err
	}

	return tp.computeTransactionStatus(tx, withResults), nil
}

func (tp *TransactionProcessor) computeTransactionStatus(tx *transaction.ApiTransactionResult, withResults bool) *data.ProcessStatusResponse {
	if !withResults {
		return &data.ProcessStatusResponse{
			Status: string(data.TxStatusUnknown),
		}
	}

	if tx.Status == transaction.TxStatusInvalid {
		return &data.ProcessStatusResponse{
			Status: string(transaction.TxStatusFail),
		}
	}
	if tx.Status != transaction.TxStatusSuccess {
		return &data.ProcessStatusResponse{
			Status: string(tx.Status),
		}
	}

	if checkIfMoveBalanceNotarized(tx) {
		return &data.ProcessStatusResponse{
			Status: string(tx.Status),
		}
	}

	txLogsOnFirstLevel := []*transaction.ApiLogs{tx.Logs}
	failed, reason := checkIfFailed(txLogsOnFirstLevel)
	if failed {
		return &data.ProcessStatusResponse{
			Status: string(transaction.TxStatusFail),
			Reason: reason,
		}
	}

	allLogs, allScrs, err := tp.gatherAllLogsAndScrs(tx)
	if err != nil {
		log.Warn("error in TransactionProcessor.computeTransactionStatus", "error", err)
		return &data.ProcessStatusResponse{
			Status: string(data.TxStatusUnknown),
		}
	}

	allLogs, err = tp.addMissingLogsOnProcessingExceptions(tx, allLogs, allScrs)
	if err != nil {
		log.Warn("error in TransactionProcessor.computeTransactionStatus on addMissingLogsOnProcessingExceptions call", "error", err)
		return &data.ProcessStatusResponse{
			Status: string(data.TxStatusUnknown),
		}
	}

	failed, reason = checkIfFailed(allLogs)
	if failed {
		return &data.ProcessStatusResponse{
			Status: string(transaction.TxStatusFail),
			Reason: reason,
		}
	}

<<<<<<< HEAD
	isRelayedV3, status := checkIfRelayedV3Completed(allLogs, tx)
	if isRelayedV3 {
		return &data.ProcessStatusResponse{
			Status: status,
=======
	if checkIfFailedOnReturnMessage(allScrs, tx) {
		return &data.ProcessStatusResponse{
			Status: string(transaction.TxStatusFail),
>>>>>>> caf3d977
		}
	}

	if checkIfCompleted(allLogs) {
		return &data.ProcessStatusResponse{
			Status: string(transaction.TxStatusSuccess),
		}
	}

	return &data.ProcessStatusResponse{
		Status: string(transaction.TxStatusPending),
	}
}

func checkIfFailedOnReturnMessage(allScrs []*transaction.ApiTransactionResult, tx *transaction.ApiTransactionResult) bool {
	if len(tx.ReturnMessage) > 0 && isZeroValue(tx.Value) {
		return true
	}

	for _, scr := range allScrs {
		if len(scr.ReturnMessage) > 0 && isZeroValue(scr.Value) {
			return true
		}
	}

	return false
}

func isZeroValue(value string) bool {
	if len(value) == 0 {
		return true
	}
	return value == "0"
}

func checkIfFailed(logs []*transaction.ApiLogs) (bool, string) {
	found, reason := findIdentifierInLogs(logs, internalVMErrorsEventIdentifier)
	if found {
		return true, reason
	}

	found, reason = findIdentifierInLogs(logs, core.SignalErrorOperation)
	if found {
		return true, reason
	}

	return false, emptyDataStr
}

func checkIfCompleted(logs []*transaction.ApiLogs) bool {
	found, _ := findIdentifierInLogs(logs, core.CompletedTxEventIdentifier)
	if found {
		return true
	}

	found, _ = findIdentifierInLogs(logs, core.SCDeployIdentifier)
	return found
}

func checkIfRelayedV3Completed(logs []*transaction.ApiLogs, tx *transaction.ApiTransactionResult) (bool, string) {
	if len(tx.InnerTransactions) == 0 {
		return false, string(transaction.TxStatusPending)
	}

	if len(logs) == 0 {
		return true, string(transaction.TxStatusPending)
	}

	completedCnt := 0
	for _, logInstance := range logs {
		if logInstance == nil {
			continue
		}

		completedFound, _ := findIdentifierInSingleLog(logInstance, core.CompletedTxEventIdentifier)
		deployFound, _ := findIdentifierInSingleLog(logInstance, core.SCDeployIdentifier)
		if completedFound || deployFound {
			completedCnt++
		}
	}

	status := string(transaction.TxStatusPending)
	if completedCnt == len(tx.InnerTransactions) {
		status = string(transaction.TxStatusSuccess)
	}
	return true, status
}

func checkIfMoveBalanceNotarized(tx *transaction.ApiTransactionResult) bool {
	isNotarized := tx.NotarizedAtSourceInMetaNonce > 0 && tx.NotarizedAtDestinationInMetaNonce > 0
	if !isNotarized {
		return false
	}
	isMoveBalance := tx.ProcessingTypeOnSource == moveBalanceDescriptor && tx.ProcessingTypeOnDestination == moveBalanceDescriptor

	return isMoveBalance
}

func (tp *TransactionProcessor) addMissingLogsOnProcessingExceptions(
	tx *transaction.ApiTransactionResult,
	allLogs []*transaction.ApiLogs,
	allScrs []*transaction.ApiTransactionResult,
) ([]*transaction.ApiLogs, error) {
	newLogs, err := tp.handleIntraShardRelayedMoveBalanceTransactions(tx, allScrs)
	if err != nil {
		return nil, err
	}

	allLogs = append(allLogs, newLogs...)

	return allLogs, nil
}

func (tp *TransactionProcessor) handleIntraShardRelayedMoveBalanceTransactions(
	tx *transaction.ApiTransactionResult,
	allScrs []*transaction.ApiTransactionResult,
) ([]*transaction.ApiLogs, error) {
	var newLogs []*transaction.ApiLogs
	isRelayedMoveBalanceTransaction, err := tp.isRelayedMoveBalanceTransaction(tx, allScrs)
	if err != nil {
		return newLogs, err
	}

	if isRelayedMoveBalanceTransaction {
		newLogs = append(newLogs, &transaction.ApiLogs{
			Address: tx.Sender,
			Events: []*transaction.Events{
				{
					Address:    tx.Sender,
					Identifier: core.CompletedTxEventIdentifier,
				},
			},
		})
	}

	return newLogs, nil
}

func (tp *TransactionProcessor) isRelayedMoveBalanceTransaction(
	tx *transaction.ApiTransactionResult,
	allScrs []*transaction.ApiTransactionResult,
) (bool, error) {
	isNotarized := tx.NotarizedAtSourceInMetaNonce > 0 && tx.NotarizedAtDestinationInMetaNonce > 0
	if !isNotarized {
		return false, nil
	}

	isRelayedV1 := tx.ProcessingTypeOnSource == relayedV1TransactionDescriptor && tx.ProcessingTypeOnDestination == relayedV1TransactionDescriptor
	isRelayedV2 := tx.ProcessingTypeOnSource == relayedV2TransactionDescriptor && tx.ProcessingTypeOnDestination == relayedV2TransactionDescriptor

	isRelayedTransaction := isRelayedV1 || isRelayedV2
	if !isRelayedTransaction {
		return false, nil
	}

	if len(allScrs) == 0 {
		return false, fmt.Errorf("no smart contracts results for the given relayed transaction v1")
	}

	firstScr := allScrs[0]
	innerIsMoveBalance := firstScr.ProcessingTypeOnSource == moveBalanceDescriptor && firstScr.ProcessingTypeOnDestination == moveBalanceDescriptor

	return innerIsMoveBalance, nil
}

func findIdentifierInLogs(logs []*transaction.ApiLogs, identifier string) (bool, string) {
	if len(logs) == 0 {
		return false, emptyDataStr
	}

	for _, logInstance := range logs {
		if logInstance == nil {
			continue
		}

		found, reason := findIdentifierInSingleLog(logInstance, identifier)
		if found {
			return true, string(reason)
		}
	}

	return false, emptyDataStr
}

func findIdentifierInSingleLog(log *transaction.ApiLogs, identifier string) (bool, []byte) {
	for _, event := range log.Events {
		if event.Identifier == identifier {
			return true, event.Data
		}
	}

	return false, []byte(emptyDataStr)
}

func (tp *TransactionProcessor) gatherAllLogsAndScrs(tx *transaction.ApiTransactionResult) ([]*transaction.ApiLogs, []*transaction.ApiTransactionResult, error) {
	const withResults = true
	allLogs := []*transaction.ApiLogs{tx.Logs}
	allScrs := make([]*transaction.ApiTransactionResult, 0)

	for _, scrFromTx := range tx.SmartContractResults {
		scr, err := tp.GetTransaction(scrFromTx.Hash, withResults)
		if err != nil {
			return nil, nil, fmt.Errorf("%w for scr hash %s", err, scrFromTx.Hash)
		}

		allLogs = append(allLogs, scr.Logs)
		allScrs = append(allScrs, scr)
	}

	return allLogs, allScrs, nil
}

func (tp *TransactionProcessor) getTxFromObservers(txHash string, reqType requestType, withResults bool) (*transaction.ApiTransactionResult, error) {
	observersShardIDs := tp.proc.GetShardIDs()
	for _, observerShardID := range observersShardIDs {
		nodesInShard, err := tp.getNodesInShard(observerShardID, reqType)
		if err != nil {
			return nil, err
		}

		var getTxResponse *data.GetTransactionResponse
		var withHttpError bool
		var ok bool
		for _, observerInShard := range nodesInShard {
			getTxResponse, ok, withHttpError = tp.getTxFromObserver(observerInShard, txHash, withResults)
			if !withHttpError {
				break
			}
		}

		if !ok || getTxResponse == nil {
			continue
		}

		sndShardID, err := tp.getShardByAddress(getTxResponse.Data.Transaction.Sender)
		if err != nil {
			log.Warn("cannot compute shard ID from sender address",
				"sender address", getTxResponse.Data.Transaction.Sender,
				"error", err.Error())
		}

		rcvShardID, err := tp.getShardByAddress(getTxResponse.Data.Transaction.Receiver)
		if err != nil {
			log.Warn("cannot compute shard ID from receiver address",
				"receiver address", getTxResponse.Data.Transaction.Receiver,
				"error", err.Error())
		}

		if isRelayedTxV3(getTxResponse.Data.Transaction) {
			return tp.mergeSCRLogsFromInnerReceivers(&getTxResponse.Data.Transaction, withResults), nil
		}

		isIntraShard := sndShardID == rcvShardID
		observerIsInDestShard := rcvShardID == observerShardID

		if isIntraShard {
			return &getTxResponse.Data.Transaction, nil
		}

		if observerIsInDestShard {
			// need to get transaction from source shard and merge scResults
			// if withEvents is true
			return tp.alterTxWithScResultsFromSourceIfNeeded(txHash, &getTxResponse.Data.Transaction, withResults), nil
		}

		// get transaction from observer that is in destination shard
		txFromDstShard, ok := tp.getTxFromDestShard(txHash, rcvShardID, withResults)
		if ok {
			alteredTxFromDest := tp.mergeScResultsFromSourceAndDestIfNeeded(&getTxResponse.Data.Transaction, txFromDstShard, withResults)
			return alteredTxFromDest, nil
		}

		// return transaction from observer from source shard
		// if did not get ok responses from observers from destination shard
		return &getTxResponse.Data.Transaction, nil
	}

	return nil, errors.ErrTransactionNotFound
}

func isRelayedTxV3(tx transaction.ApiTransactionResult) bool {
	return tx.ProcessingTypeOnSource == relayedV3TransactionDescriptor && tx.ProcessingTypeOnDestination == relayedV3TransactionDescriptor
}

func (tp *TransactionProcessor) mergeSCRLogsFromInnerReceivers(tx *transaction.ApiTransactionResult, withResults bool) *transaction.ApiTransactionResult {
	logsOnDestMap := make(map[string]*transaction.ApiLogs, len(tx.SmartContractResults))

	txsByReceiverShardMap := tp.groupTxsByReceiverShard(tx)
	for shardID, scrHashes := range txsByReceiverShardMap {
		for _, scrHash := range scrHashes {
			observers, err := tp.getNodesInShard(shardID, requestTypeObservers)
			if err != nil {
				break
			}

			for _, observer := range observers {
				getTxResponse, ok, _ := tp.getTxFromObserver(observer, scrHash, withResults)
				if !ok {
					continue
				}

				if withResults {
					logsOnDestMap[scrHash] = getTxResponse.Data.Transaction.Logs
				}
			}
		}
	}

	finalTx := *tx
	// if withResults, override the scr logs with the one from the receiver shard
	if withResults {
		for _, scr := range finalTx.SmartContractResults {
			logsOnDest, found := logsOnDestMap[scr.Hash]
			if !found {
				continue
			}

			scr.Logs = logsOnDest
		}
	}

	return &finalTx
}

func (tp *TransactionProcessor) groupTxsByReceiverShard(tx *transaction.ApiTransactionResult) map[uint32][]string {
	txsByReceiverShardMap := make(map[uint32][]string)
	for _, scr := range tx.SmartContractResults {
		shardID, err := tp.getShardByAddress(scr.RcvAddr)
		if err != nil {
			continue
		}

		txsByReceiverShardMap[shardID] = append(txsByReceiverShardMap[shardID], scr.Hash)
	}

	return txsByReceiverShardMap
}

func (tp *TransactionProcessor) alterTxWithScResultsFromSourceIfNeeded(txHash string, tx *transaction.ApiTransactionResult, withResults bool) *transaction.ApiTransactionResult {
	if !withResults || len(tx.SmartContractResults) == 0 {
		return tx
	}

	observers, err := tp.getNodesInShard(tx.SourceShard, requestTypeFullHistoryNodes)
	if err != nil {
		return tx
	}

	for _, observer := range observers {
		getTxResponse, ok, _ := tp.getTxFromObserver(observer, txHash, withResults)
		if !ok {
			continue
		}

		alteredTxFromDest := tp.mergeScResultsFromSourceAndDestIfNeeded(&getTxResponse.Data.Transaction, tx, withResults)
		return alteredTxFromDest
	}

	return tx
}

func (tp *TransactionProcessor) getTxWithSenderAddr(txHash, sender string, withResults bool) (*transaction.ApiTransactionResult, error) {
	observers, sndShardID, err := tp.getShardObserversForSender(sender, requestTypeFullHistoryNodes)
	if err != nil {
		return nil, err
	}

	for _, observer := range observers {
		getTxResponse, ok, _ := tp.getTxFromObserver(observer, txHash, withResults)
		if !ok {
			continue
		}

		rcvShardID, err := tp.getShardByAddress(getTxResponse.Data.Transaction.Receiver)
		if err != nil {
			log.Warn("cannot compute shard ID from receiver address",
				"receiver address", getTxResponse.Data.Transaction.Receiver,
				"error", err.Error())
		}

		isIntraShard := rcvShardID == sndShardID
		if isIntraShard {
			return &getTxResponse.Data.Transaction, nil
		}

		txFromDstShard, ok := tp.getTxFromDestShard(txHash, rcvShardID, withResults)
		if ok {
			alteredTxFromDest := tp.mergeScResultsFromSourceAndDestIfNeeded(&getTxResponse.Data.Transaction, txFromDstShard, withResults)
			return alteredTxFromDest, nil
		}

		return &getTxResponse.Data.Transaction, nil
	}

	return nil, errors.ErrTransactionNotFound
}

func (tp *TransactionProcessor) mergeScResultsFromSourceAndDestIfNeeded(
	sourceTx *transaction.ApiTransactionResult,
	destTx *transaction.ApiTransactionResult,
	withEvents bool,
) *transaction.ApiTransactionResult {
	if !withEvents {
		return destTx
	}

	scResults := append(sourceTx.SmartContractResults, destTx.SmartContractResults...)
	scResultsNew := tp.getScResultsUnion(scResults)

	destTx.SmartContractResults = scResultsNew

	return destTx
}

func (tp *TransactionProcessor) getScResultsUnion(scResults []*transaction.ApiSmartContractResult) []*transaction.ApiSmartContractResult {
	scResultsHash := make(map[string]*transaction.ApiSmartContractResult)
	for _, scResult := range scResults {
		scResultFromMap, found := scResultsHash[scResult.Hash]
		if !found {
			scResultsHash[scResult.Hash] = scResult
			continue
		}

		mergedLog := tp.mergeLogsHandler.MergeLogEvents(scResultFromMap.Logs, scResult.Logs)
		scResultsHash[scResult.Hash] = scResult
		scResultsHash[scResult.Hash].Logs = mergedLog
	}

	newSlice := make([]*transaction.ApiSmartContractResult, 0)
	for _, scResult := range scResultsHash {
		newSlice = append(newSlice, scResult)
	}

	return newSlice
}

func (tp *TransactionProcessor) getTxFromObserver(
	observer *data.NodeData,
	txHash string,
	withResults bool,
) (*data.GetTransactionResponse, bool, bool) {
	getTxResponse := &data.GetTransactionResponse{}
	apiPath := TransactionPath + txHash
	if withResults {
		apiPath += withResultsParam
	}

	respCode, err := tp.proc.CallGetRestEndPoint(observer.Address, apiPath, getTxResponse)
	if err != nil {
		log.Trace("cannot get transaction", "address", observer.Address, "error", err)

		if respCode == http.StatusTooManyRequests {
			log.Warn("too many requests while getting tx from observer", "address", observer.Address, "tx hash", txHash)
		}

		return nil, false, true
	}

	if respCode != http.StatusOK {
		return nil, false, false
	}

	return getTxResponse, true, false
}

func (tp *TransactionProcessor) getTxFromDestShard(txHash string, dstShardID uint32, withEvents bool) (*transaction.ApiTransactionResult, bool) {
	// cross shard transaction
	destinationShardObservers, err := tp.proc.GetObservers(dstShardID, data.AvailabilityAll)
	if err != nil {
		return nil, false
	}

	apiPath := TransactionPath + txHash
	if withEvents {
		apiPath += withResultsParam
	}

	for _, dstObserver := range destinationShardObservers {
		getTxResponseDst := &data.GetTransactionResponse{}
		respCode, err := tp.proc.CallGetRestEndPoint(dstObserver.Address, apiPath, getTxResponseDst)
		if err != nil {
			log.Trace("cannot get transaction", "address", dstObserver.Address, "error", err)
			continue
		}

		if respCode != http.StatusOK {
			continue
		}

		return &getTxResponseDst.Data.Transaction, true
	}

	return nil, false
}

func (tp *TransactionProcessor) groupTxsByShard(txs []*data.Transaction) map[uint32][]*data.Transaction {
	txsMap := make(map[uint32][]*data.Transaction)
	for idx, tx := range txs {
		senderBytes, err := tp.pubKeyConverter.Decode(tx.Sender)
		if err != nil {
			continue
		}

		senderShardID, err := tp.proc.ComputeShardId(senderBytes)
		if err != nil {
			continue
		}

		tx.Index = idx
		txsMap[senderShardID] = append(txsMap[senderShardID], tx)
	}

	return txsMap
}

func (tp *TransactionProcessor) checkTransactionFields(tx *data.Transaction) error {
	_, err := tp.pubKeyConverter.Decode(tx.Sender)
	if err != nil {
		return &errors.ErrInvalidTxFields{
			Message: errors.ErrInvalidSenderAddress.Error(),
			Reason:  err.Error(),
		}
	}

	_, err = tp.pubKeyConverter.Decode(tx.Receiver)
	if err != nil {
		return &errors.ErrInvalidTxFields{
			Message: errors.ErrInvalidReceiverAddress.Error(),
			Reason:  err.Error(),
		}
	}

	if tx.ChainID == "" {
		return &errors.ErrInvalidTxFields{
			Message: "transaction must contain chainID",
			Reason:  "no chainID",
		}
	}

	if tx.Version == 0 {
		return &errors.ErrInvalidTxFields{
			Message: "transaction must contain version",
			Reason:  "no version",
		}
	}

	_, err = hex.DecodeString(tx.Signature)
	if err != nil {
		return &errors.ErrInvalidTxFields{
			Message: errors.ErrInvalidSignatureHex.Error(),
			Reason:  err.Error(),
		}
	}

	if len(tx.GuardianSignature) > 0 {
		_, err = hex.DecodeString(tx.GuardianSignature)
		if err != nil {
			return &errors.ErrInvalidTxFields{
				Message: errors.ErrInvalidGuardianSignatureHex.Error(),
				Reason:  err.Error(),
			}
		}
	}
	if len(tx.GuardianAddr) > 0 {
		_, err = tp.pubKeyConverter.Decode(tx.GuardianAddr)
		if err != nil {
			return &errors.ErrInvalidTxFields{
				Message: errors.ErrInvalidGuardianAddress.Error(),
				Reason:  err.Error(),
			}
		}
	}

	return nil
}

// ComputeTransactionHash will compute the hash of a given transaction
// TODO move to node
func (tp *TransactionProcessor) ComputeTransactionHash(tx *data.Transaction) (string, error) {
	valueBig, ok := big.NewInt(0).SetString(tx.Value, 10)
	if !ok {
		return "", ErrInvalidTransactionValueField
	}
	receiverAddress, err := tp.pubKeyConverter.Decode(tx.Receiver)
	if err != nil {
		return "", ErrInvalidAddress
	}

	senderAddress, err := tp.pubKeyConverter.Decode(tx.Sender)
	if err != nil {
		return "", ErrInvalidAddress
	}

	signatureBytes, err := hex.DecodeString(tx.Signature)
	if err != nil {
		return "", ErrInvalidSignatureBytes
	}

	regularTx := &transaction.Transaction{
		Nonce:     tx.Nonce,
		Value:     valueBig,
		RcvAddr:   receiverAddress,
		SndAddr:   senderAddress,
		GasPrice:  tx.GasPrice,
		GasLimit:  tx.GasLimit,
		Data:      tx.Data,
		ChainID:   []byte(tx.ChainID),
		Version:   tx.Version,
		Signature: signatureBytes,
	}

	if len(tx.GuardianAddr) > 0 {
		regularTx.GuardianAddr, err = tp.pubKeyConverter.Decode(tx.GuardianAddr)
		if err != nil {
			return "", errors.ErrInvalidGuardianAddress
		}
	}

	if len(tx.GuardianSignature) > 0 {
		regularTx.GuardianSignature, err = hex.DecodeString(tx.GuardianSignature)
		if err != nil {
			return "", errors.ErrInvalidGuardianSignatureHex
		}
	}

	txHash, err := core.CalculateHash(tp.marshalizer, tp.hasher, regularTx)
	if err != nil {
		return "", nil
	}

	return hex.EncodeToString(txHash), nil
}

func (tp *TransactionProcessor) getNodesInShard(shardID uint32, reqType requestType) ([]*data.NodeData, error) {
	if reqType == requestTypeFullHistoryNodes {
		fullHistoryNodes, err := tp.proc.GetFullHistoryNodes(shardID, data.AvailabilityAll)
		if err == nil && len(fullHistoryNodes) > 0 {
			return fullHistoryNodes, nil
		}
	}

	observers, err := tp.proc.GetObservers(shardID, data.AvailabilityAll)

	return observers, err
}

// GetTransactionsPool should return all transactions from all shards pool
func (tp *TransactionProcessor) GetTransactionsPool(fields string) (*data.TransactionsPool, error) {
	if !tp.shouldAllowEntireTxPoolFetch {
		return nil, errors.ErrOperationNotAllowed
	}

	txPool, err := tp.getTxPool(fields)
	if err != nil {
		return nil, err
	}

	return txPool, nil
}

// GetTransactionsPoolForShard should return transactions pool from one observer from shard
func (tp *TransactionProcessor) GetTransactionsPoolForShard(shardID uint32, fields string) (*data.TransactionsPool, error) {
	if !tp.shouldAllowEntireTxPoolFetch {
		return nil, errors.ErrOperationNotAllowed
	}

	txPool, err := tp.getTxPoolForShard(shardID, fields)
	if err != nil {
		return nil, err
	}

	return txPool, nil
}

// GetTransactionsPoolForSender should return transactions for sender from observer's pool
func (tp *TransactionProcessor) GetTransactionsPoolForSender(sender, fields string) (*data.TransactionsPoolForSender, error) {
	txPool, err := tp.getTxPoolForSender(sender, fields)
	if err != nil {
		return nil, err
	}

	return txPool, nil
}

// GetLastPoolNonceForSender should return last nonce for sender from observer's pool
func (tp *TransactionProcessor) GetLastPoolNonceForSender(sender string) (uint64, error) {
	return tp.getLastTxPoolNonceForSender(sender)
}

// GetTransactionsPoolNonceGapsForSender should return nonce gaps for sender from observer's pool
func (tp *TransactionProcessor) GetTransactionsPoolNonceGapsForSender(sender string) (*data.TransactionsPoolNonceGaps, error) {
	return tp.getTxPoolNonceGapsForSender(sender)
}

func (tp *TransactionProcessor) getShardObserversForSender(sender string, observersType requestType) ([]*data.NodeData, uint32, error) {
	sndShardID, err := tp.getShardByAddress(sender)
	if err != nil {
		return nil, 0, errors.ErrInvalidSenderAddress
	}

	observers, err := tp.getNodesInShard(sndShardID, observersType)
	if err != nil {
		return nil, 0, err
	}

	return observers, sndShardID, nil
}

func (tp *TransactionProcessor) getTxPool(fields string) (*data.TransactionsPool, error) {
	shardIDs := tp.proc.GetShardIDs()
	txs := &data.TransactionsPool{
		RegularTransactions:  make([]data.WrappedTransaction, 0),
		SmartContractResults: make([]data.WrappedTransaction, 0),
		Rewards:              make([]data.WrappedTransaction, 0),
	}
	for _, shard := range shardIDs {
		intraShardTxs, err := tp.getTxPoolForShard(shard, fields)
		if err != nil {
			continue
		}

		txs.RegularTransactions = append(txs.RegularTransactions, intraShardTxs.RegularTransactions...)
		txs.Rewards = append(txs.Rewards, intraShardTxs.Rewards...)
		txs.SmartContractResults = append(txs.SmartContractResults, intraShardTxs.SmartContractResults...)
	}

	return txs, nil
}

func (tp *TransactionProcessor) getTxPoolForShard(shardID uint32, fields string) (*data.TransactionsPool, error) {
	observers, err := tp.getNodesInShard(shardID, requestTypeObservers)
	if err != nil {
		log.Trace("cannot get observers for shard", "shard", shardID, "error", err)
		return nil, err
	}

	for _, observer := range observers {
		txs, ok := tp.getTxPoolFromObserver(observer, fields)
		if !ok {
			continue
		}

		return txs, nil
	}

	log.Trace("cannot get tx pool for shard", "shard", shardID, "error", errors.ErrTransactionsNotFoundInPool.Error())
	return nil, errors.ErrTransactionsNotFoundInPool
}

func (tp *TransactionProcessor) getTxPoolFromObserver(
	observer *data.NodeData,
	fields string,
) (*data.TransactionsPool, bool) {
	txsPoolResponse := &data.TransactionsPoolApiResponse{}
	apiPath := TransactionsPoolPath + fieldsParam + fields

	respCode, err := tp.proc.CallGetRestEndPoint(observer.Address, apiPath, txsPoolResponse)
	if err != nil {
		log.Trace("cannot get tx pool", "address", observer.Address, "error", err)

		if respCode == http.StatusTooManyRequests {
			log.Warn("too many requests while getting tx pool", "address", observer.Address)
		}

		return nil, false
	}

	if respCode != http.StatusOK {
		return nil, false
	}

	return &txsPoolResponse.Data.Transactions, true
}

func (tp *TransactionProcessor) getTxPoolForSender(sender, fields string) (*data.TransactionsPoolForSender, error) {
	observers, _, err := tp.getShardObserversForSender(sender, requestTypeObservers)
	if err != nil {
		return nil, err
	}

	txsInPool := &data.TransactionsPoolForSender{
		Transactions: []data.WrappedTransaction{},
	}
	var ok bool
	for _, observer := range observers {
		txsInPool, ok = tp.getTxPoolForSenderFromObserver(observer, sender, fields)
		if ok {
			break
		}
	}

	return txsInPool, nil
}

func (tp *TransactionProcessor) getTxPoolForSenderFromObserver(
	observer *data.NodeData,
	sender string,
	fields string,
) (*data.TransactionsPoolForSender, bool) {
	txsPoolResponse := &data.TransactionsPoolForSenderApiResponse{}
	apiPath := TransactionsPoolPath + fieldsParam + fields + bySenderParam + sender

	respCode, err := tp.proc.CallGetRestEndPoint(observer.Address, apiPath, txsPoolResponse)
	if err != nil {
		log.Trace("cannot get tx pool for sender", "address", observer.Address, "sender", sender, "error", err)

		if respCode == http.StatusTooManyRequests {
			log.Warn("too many requests while getting tx pool for sender", "address", observer.Address, "sender", sender)
		}

		return nil, false
	}

	if respCode != http.StatusOK {
		return nil, false
	}

	return &txsPoolResponse.Data.TxPool, true
}

func (tp *TransactionProcessor) getLastTxPoolNonceForSender(sender string) (uint64, error) {
	observers, _, err := tp.getShardObserversForSender(sender, requestTypeObservers)
	if err != nil {
		return 0, err
	}

	for _, observer := range observers {
		nonce, ok := tp.getLastTxPoolNonceFromObserver(observer, sender)
		if !ok {
			continue
		}

		return nonce, nil
	}

	return 0, errors.ErrTransactionsNotFoundInPool
}

func (tp *TransactionProcessor) getLastTxPoolNonceFromObserver(
	observer *data.NodeData,
	sender string,
) (uint64, bool) {
	lastNonceResponse := &data.TransactionsPoolLastNonceForSenderApiResponse{}
	apiPath := TransactionsPoolPath + lastNonceParam + bySenderParam + sender

	respCode, err := tp.proc.CallGetRestEndPoint(observer.Address, apiPath, lastNonceResponse)
	if err != nil {
		log.Trace("cannot get last nonce from tx pool", "address", observer.Address, "sender", sender, "error", err)

		if respCode == http.StatusTooManyRequests {
			log.Warn("too many requests while getting last nonce from tx pool", "address", observer.Address, "sender", sender)
		}

		return 0, false
	}

	if respCode != http.StatusOK {
		return 0, false
	}

	return lastNonceResponse.Data.Nonce, true
}

func (tp *TransactionProcessor) getTxPoolNonceGapsForSender(sender string) (*data.TransactionsPoolNonceGaps, error) {
	observers, _, err := tp.getShardObserversForSender(sender, requestTypeObservers)
	if err != nil {
		return nil, err
	}

	nonceGaps := &data.TransactionsPoolNonceGaps{
		Gaps: []data.NonceGap{},
	}
	var ok bool
	for _, observer := range observers {
		nonceGaps, ok = tp.getTxPoolNonceGapsFromObserver(observer, sender)
		if ok {
			break
		}
	}

	return nonceGaps, nil
}

func (tp *TransactionProcessor) getTxPoolNonceGapsFromObserver(
	observer *data.NodeData,
	sender string,
) (*data.TransactionsPoolNonceGaps, bool) {
	nonceGapsResponse := &data.TransactionsPoolNonceGapsForSenderApiResponse{}
	apiPath := TransactionsPoolPath + nonceGapsParam + bySenderParam + sender

	respCode, err := tp.proc.CallGetRestEndPoint(observer.Address, apiPath, nonceGapsResponse)
	if err != nil {
		log.Warn("cannot get nonce gaps from tx pool", "address", observer.Address, "sender", sender, "error", err)

		if respCode == http.StatusTooManyRequests {
			log.Warn("too many requests while getting nonce gaps from tx pool", "address", observer.Address, "sender", sender)
		}

		return nil, false
	}

	if respCode != http.StatusOK {
		return nil, false
	}

	return &nonceGapsResponse.Data.NonceGaps, true
}<|MERGE_RESOLUTION|>--- conflicted
+++ resolved
@@ -5,6 +5,7 @@
 	"fmt"
 	"math/big"
 	"net/http"
+	"strings"
 
 	"github.com/multiversx/mx-chain-core-go/core"
 	"github.com/multiversx/mx-chain-core-go/core/check"
@@ -487,16 +488,16 @@
 		}
 	}
 
-<<<<<<< HEAD
 	isRelayedV3, status := checkIfRelayedV3Completed(allLogs, tx)
 	if isRelayedV3 {
 		return &data.ProcessStatusResponse{
 			Status: status,
-=======
+		}
+	}
+
 	if checkIfFailedOnReturnMessage(allScrs, tx) {
 		return &data.ProcessStatusResponse{
 			Status: string(transaction.TxStatusFail),
->>>>>>> caf3d977
 		}
 	}
 
