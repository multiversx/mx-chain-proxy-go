package process

import (
	"encoding/hex"
	"fmt"
	"math/big"
	"net/http"
	"strconv"

	"github.com/ElrondNetwork/elrond-go/core"
	"github.com/ElrondNetwork/elrond-go/core/check"
	"github.com/ElrondNetwork/elrond-go/data/transaction"
	"github.com/ElrondNetwork/elrond-go/hashing"
	"github.com/ElrondNetwork/elrond-go/marshal"
	"github.com/ElrondNetwork/elrond-proxy-go/api/errors"
	"github.com/ElrondNetwork/elrond-proxy-go/data"
)

// TransactionPath defines the transaction group path of the node
const TransactionPath = "/transaction/"

// TransactionSendPath defines the single transaction send path of the node
const TransactionSendPath = "/transaction/send"

// TransactionSimulatePath defines single transaction simulate path of the node
const TransactionSimulatePath = "/transaction/simulate"

// MultipleTransactionsPath defines the multiple transactions send path of the node
const MultipleTransactionsPath = "/transaction/send-multiple"

// TransactionCostPath defines the transaction's cost path of the node
const TransactionCostPath = "/transaction/cost"

// UnknownStatusTx defines the response that should be received from an observer when transaction status is unknown
const UnknownStatusTx = "unknown"

type requestType int

const (
	requestTypeObservers        requestType = 0
	requestTypeFullHistoryNodes requestType = 1
)

type erdTransaction struct {
	Nonce     uint64 `json:"nonce"`
	Value     string `json:"value"`
	RcvAddr   string `json:"receiver"`
	SndAddr   string `json:"sender"`
	GasPrice  uint64 `json:"gasPrice,omitempty"`
	GasLimit  uint64 `json:"gasLimit,omitempty"`
	Data      []byte `json:"data,omitempty"`
	Signature string `json:"signature,omitempty"`
	ChainID   string `json:"chainID"`
	Version   uint32 `json:"version"`
}

// TransactionProcessor is able to process transaction requests
type TransactionProcessor struct {
	proc            Processor
	pubKeyConverter core.PubkeyConverter
	hasher          hashing.Hasher
	marshalizer     marshal.Marshalizer
}

// NewTransactionProcessor creates a new instance of TransactionProcessor
func NewTransactionProcessor(
	proc Processor,
	pubKeyConverter core.PubkeyConverter,
	hasher hashing.Hasher,
	marshalizer marshal.Marshalizer,
) (*TransactionProcessor, error) {
	if check.IfNil(proc) {
		return nil, ErrNilCoreProcessor
	}
	if check.IfNil(pubKeyConverter) {
		return nil, ErrNilPubKeyConverter
	}
	if check.IfNil(hasher) {
		return nil, ErrNilHasher
	}
	if check.IfNil(marshalizer) {
		return nil, ErrNilMarshalizer
	}

	return &TransactionProcessor{
		proc:            proc,
		pubKeyConverter: pubKeyConverter,
		hasher:          hasher,
		marshalizer:     marshalizer,
	}, nil
}

// SendTransaction relays the post request by sending the request to the right observer and replies back the answer
func (tp *TransactionProcessor) SendTransaction(tx *data.Transaction) (int, string, error) {
	err := tp.checkTransactionFields(tx)
	if err != nil {
		return http.StatusBadRequest, "", err
	}

	senderBuff, err := tp.pubKeyConverter.Decode(tx.Sender)
	if err != nil {
		return http.StatusBadRequest, "", err
	}

	shardID, err := tp.proc.ComputeShardId(senderBuff)
	if err != nil {
		return http.StatusInternalServerError, "", err
	}

	observers, err := tp.proc.GetObservers(shardID)
	if err != nil {
		return http.StatusInternalServerError, "", err
	}

	for _, observer := range observers {
		txResponse := &data.ResponseTransaction{}

		respCode, err := tp.proc.CallPostRestEndPoint(observer.Address, TransactionSendPath, tx, txResponse)
		if respCode == http.StatusOK && err == nil {
			log.Info(fmt.Sprintf("Transaction sent successfully to observer %v from shard %v, received tx hash %s",
				observer.Address,
				shardID,
				txResponse.Data.TxHash,
			))
			return respCode, txResponse.Data.TxHash, nil
		}

		// if observer was down (or didn't respond in time), skip to the next one
		if respCode == http.StatusNotFound || respCode == http.StatusRequestTimeout {
			log.LogIfError(err)
			continue
		}

		// if the request was bad, return the error message
		return respCode, "", err
	}

	return http.StatusInternalServerError, "", ErrSendingRequest
}

// SimulateTransaction relays the post request by sending the request to the right observer and replies back the answer
func (tp *TransactionProcessor) SimulateTransaction(tx *data.Transaction) (*data.ResponseTransactionSimulation, error) {
	err := tp.checkTransactionFields(tx)
	if err != nil {
		return nil, err
	}

	senderBuff, err := tp.pubKeyConverter.Decode(tx.Sender)
	if err != nil {
		return nil, err
	}

	shardID, err := tp.proc.ComputeShardId(senderBuff)
	if err != nil {
		return nil, err
	}

	observers, err := tp.proc.GetObservers(shardID)
	if err != nil {
		return nil, err
	}

	for _, observer := range observers {
		txResponse := &data.ResponseTransactionSimulation{}

		respCode, err := tp.proc.CallPostRestEndPoint(observer.Address, TransactionSimulatePath, tx, txResponse)
		if respCode == http.StatusOK && err == nil {
			log.Info(fmt.Sprintf("Transaction simulation sent successfully to observer %v from shard %v, received tx hash %s",
				observer.Address,
				shardID,
				txResponse.Data.Result.Hash,
			))
			return txResponse, nil
		}

		// if observer was down (or didn't respond in time), skip to the next one
		if respCode == http.StatusNotFound || respCode == http.StatusRequestTimeout {
			log.LogIfError(err)
			continue
		}

		// if the request was bad, return the error message
		return nil, err
	}

	return nil, ErrSendingRequest
}

// SendMultipleTransactions relays the post request by sending the request to the first available observer and replies back the answer
func (tp *TransactionProcessor) SendMultipleTransactions(txs []*data.Transaction) (
	data.MultipleTransactionsResponseData, error,
) {
	//TODO: Analyze and improve the robustness of this function. Currently, an error within `GetObservers`
	//breaks the function and returns nothing (but an error) even if some transactions were actually sent, successfully.

	totalTxsSent := uint64(0)
	txsToSend := make([]*data.Transaction, 0)
	for i := 0; i < len(txs); i++ {
		currentTx := txs[i]
		err := tp.checkTransactionFields(currentTx)
		if err != nil {
			log.Warn("invalid tx received",
				"sender", currentTx.Sender,
				"receiver", currentTx.Receiver,
				"error", err)
			continue
		}
		txsToSend = append(txsToSend, currentTx)
	}
	if len(txsToSend) == 0 {
		return data.MultipleTransactionsResponseData{}, ErrNoValidTransactionToSend
	}

	txsHashes := make(map[int]string)
	txsByShardID := tp.groupTxsByShard(txsToSend)
	for shardID, groupOfTxs := range txsByShardID {
		observersInShard, err := tp.proc.GetObservers(shardID)
		if err != nil {
			return data.MultipleTransactionsResponseData{}, ErrMissingObserver
		}

		for _, observer := range observersInShard {
			txResponse := &data.ResponseMultipleTransactions{}
			respCode, err := tp.proc.CallPostRestEndPoint(observer.Address, MultipleTransactionsPath, groupOfTxs, txResponse)
			if respCode == http.StatusOK && err == nil {
				log.Info("transactions sent",
					"observer", observer.Address,
					"shard ID", shardID,
					"total processed", txResponse.Data.NumOfTxs,
				)
				totalTxsSent += txResponse.Data.NumOfTxs

				for key, hash := range txResponse.Data.TxsHashes {
					txsHashes[groupOfTxs[key].Index] = hash
				}

				break
			}

			log.LogIfError(err)
		}
	}

	return data.MultipleTransactionsResponseData{
		NumOfTxs:  totalTxsSent,
		TxsHashes: txsHashes,
	}, nil
}

// TransactionCostRequest should return how many gas units a transaction will cost
func (tp *TransactionProcessor) TransactionCostRequest(tx *data.Transaction) (string, error) {
	err := tp.checkTransactionFields(tx)
	if err != nil {
		return "", err
	}

	observers, err := tp.proc.GetAllObservers()
	if err != nil {
		return "", err
	}

	for _, observer := range observers {
		if observer.ShardId == core.MetachainShardId {
			continue
		}

		txCostResponse := &data.ResponseTxCost{}
		respCode, err := tp.proc.CallPostRestEndPoint(observer.Address, TransactionCostPath, tx, txCostResponse)
		if respCode == http.StatusOK && err == nil {
			log.Info("calculate tx cost request was sent successfully",
				"observer ", observer.Address,
				"shard", observer.ShardId,
			)
			return strconv.Itoa(int(txCostResponse.Data.TxCost)), nil
		}

		// if observer was down (or didn't respond in time), skip to the next one
		if respCode == http.StatusNotFound || respCode == http.StatusRequestTimeout {
			log.LogIfError(err)
			continue
		}

		// if the request was bad, return the error message
		return "", err

	}

	return "", ErrSendingRequest
}

// GetTransaction should return a transaction from observer
func (tp *TransactionProcessor) GetTransaction(txHash string) (*data.FullTransaction, error) {
	tx, err := tp.getTxFromObservers(txHash, requestTypeFullHistoryNodes)
	if err != nil {
		return nil, err
	}

	tx.HyperblockNonce = tx.NotarizedAtDestinationInMetaNonce
	tx.HyperblockHash = tx.NotarizedAtDestinationInMetaHash
	return tx, nil
}

//GetTransactionByHashAndSenderAddress returns a transaction
func (tp *TransactionProcessor) GetTransactionByHashAndSenderAddress(
	txHash string,
	sndAddr string,
) (*data.FullTransaction, int, error) {
	tx, err := tp.getTxWithSenderAddr(txHash, sndAddr)
	if err != nil {
		return nil, http.StatusNotFound, err
	}

	return tx, http.StatusOK, nil
}

func (tp *TransactionProcessor) getShardByAddress(address string) (uint32, error) {
	var shardID uint32
	if metachainIDStr := fmt.Sprintf("%d", core.MetachainShardId); address != metachainIDStr {
		senderBuff, err := tp.pubKeyConverter.Decode(address)
		if err != nil {
			return 0, err
		}

		shardID, err = tp.proc.ComputeShardId(senderBuff)
		if err != nil {
			return 0, err
		}
	} else {
		shardID = core.MetachainShardId
	}

	return shardID, nil
}

// GetTransactionStatus returns the status of a transaction
func (tp *TransactionProcessor) GetTransactionStatus(txHash string, sender string) (string, error) {
	if sender != "" {
		tx, err := tp.getTxWithSenderAddr(txHash, sender)
		if err != nil {
			return UnknownStatusTx, err
		}

		return string(tx.Status), nil
	}

	// get status of transaction from random observers
	tx, err := tp.getTxFromObservers(txHash, requestTypeObservers)
	if err != nil {
		return UnknownStatusTx, errors.ErrTransactionNotFound
	}

	return string(tx.Status), nil
}

func (tp *TransactionProcessor) getTxFromObservers(txHash string, reqType requestType) (*data.FullTransaction, error) {
	observersShardIDs := tp.proc.GetShardIDs()
	for _, observerShardID := range observersShardIDs {
		nodesInShard, err := tp.getNodesInShard(observerShardID, reqType)
		if err != nil {
			return nil, err
		}

		var getTxResponse *data.GetTransactionResponse
		var withHttpError bool
		var ok bool
		for _, observerInShard := range nodesInShard {
			getTxResponse, ok, withHttpError = tp.getTxFromObserver(observerInShard, txHash)
			if !withHttpError {
				break
			}
		}

		if !ok || getTxResponse == nil {
			continue
		}

		sndShardID, err := tp.getShardByAddress(getTxResponse.Data.Transaction.Sender)
		if err != nil {
			log.Warn("cannot compute shard ID from sender address",
				"sender address", getTxResponse.Data.Transaction.Sender,
				"error", err.Error())
		}

		rcvShardID, err := tp.getShardByAddress(getTxResponse.Data.Transaction.Receiver)
		if err != nil {
			log.Warn("cannot compute shard ID from receiver address",
				"receiver address", getTxResponse.Data.Transaction.Receiver,
				"error", err.Error())
		}

		isIntraShard := sndShardID == rcvShardID
		observerIsInDestShard := rcvShardID == observerShardID
		if isIntraShard || observerIsInDestShard {
			return &getTxResponse.Data.Transaction, nil
		}

		// get transaction from observer that is in destination shard
		txFromDstShard, ok := tp.getTxFromDestShard(txHash, rcvShardID)
		if ok {
			return txFromDstShard, nil
		}

		// return transaction from observer from source shard
		//if did not get ok responses from observers from destination shard
		return &getTxResponse.Data.Transaction, nil
	}

	return nil, errors.ErrTransactionNotFound
}

func (tp *TransactionProcessor) getTxWithSenderAddr(txHash, sender string) (*data.FullTransaction, error) {
	sndShardID, err := tp.getShardByAddress(sender)
	if err != nil {
		return nil, errors.ErrInvalidSenderAddress
	}

	observers, err := tp.proc.GetObservers(sndShardID)
	if err != nil {
		return nil, err
	}

	for _, observer := range observers {
		getTxResponse, ok, _ := tp.getTxFromObserver(observer, txHash)
		if !ok {
			continue
		}

		rcvShardID, err := tp.getShardByAddress(getTxResponse.Data.Transaction.Receiver)
		if err != nil {
			log.Warn("cannot compute shard ID from receiver address",
				"receiver address", getTxResponse.Data.Transaction.Receiver,
				"error", err.Error())
		}

		isIntraShard := rcvShardID == sndShardID
		if isIntraShard {
			return &getTxResponse.Data.Transaction, nil
		}

		txFromDstShard, ok := tp.getTxFromDestShard(txHash, rcvShardID)
		if ok {
			return txFromDstShard, nil
		}

		return &getTxResponse.Data.Transaction, nil
	}

	return nil, errors.ErrTransactionNotFound
}

func (tp *TransactionProcessor) getTxFromObserver(observer *data.NodeData, txHash string) (*data.GetTransactionResponse, bool, bool) {
	getTxResponse := &data.GetTransactionResponse{}
	respCode, err := tp.proc.CallGetRestEndPoint(observer.Address, TransactionPath+txHash, getTxResponse)
	if err != nil {
		log.Trace("cannot get transaction", "address", observer.Address, "error", err)

		return nil, false, true
	}

	if respCode != http.StatusOK {
		return nil, false, false
	}

	return getTxResponse, true, false
}

func (tp *TransactionProcessor) getTxFromDestShard(txHash string, dstShardID uint32) (*data.FullTransaction, bool) {
	// cross shard transaction
	destinationShardObservers, err := tp.proc.GetObservers(dstShardID)
	if err != nil {
		return nil, false
	}

	for _, dstObserver := range destinationShardObservers {
		getTxResponseDst := &data.GetTransactionResponse{}
		respCode, err := tp.proc.CallGetRestEndPoint(dstObserver.Address, TransactionPath+txHash, getTxResponseDst)
		if err != nil {
			log.Trace("cannot get transaction", "address", dstObserver.Address, "error", err)
			continue
		}

		if respCode != http.StatusOK {
			continue
		}

		return &getTxResponseDst.Data.Transaction, true
	}

	return nil, false
}

func (tp *TransactionProcessor) groupTxsByShard(txs []*data.Transaction) map[uint32][]*data.Transaction {
	txsMap := make(map[uint32][]*data.Transaction)
	for idx, tx := range txs {
		senderBytes, err := tp.pubKeyConverter.Decode(tx.Sender)
		if err != nil {
			continue
		}

		senderShardID, err := tp.proc.ComputeShardId(senderBytes)
		if err != nil {
			continue
		}

		tx.Index = idx
		txsMap[senderShardID] = append(txsMap[senderShardID], tx)
	}

	return txsMap
}

func (tp *TransactionProcessor) checkTransactionFields(tx *data.Transaction) error {
	_, err := tp.pubKeyConverter.Decode(tx.Sender)
	if err != nil {
		return &errors.ErrInvalidTxFields{
			Message: errors.ErrInvalidSenderAddress.Error(),
			Reason:  err.Error(),
		}
	}

	_, err = tp.pubKeyConverter.Decode(tx.Receiver)
	if err != nil {
		return &errors.ErrInvalidTxFields{
			Message: errors.ErrInvalidReceiverAddress.Error(),
			Reason:  err.Error(),
		}
	}

	if tx.ChainID == "" {
		return &errors.ErrInvalidTxFields{
			Message: "transaction must contain chainID",
			Reason:  "no chainID",
		}
	}

	if tx.Version == 0 {
		return &errors.ErrInvalidTxFields{
			Message: "transaction must contain version",
			Reason:  "no version",
		}
	}

	_, err = hex.DecodeString(tx.Signature)
	if err != nil {
		return &errors.ErrInvalidTxFields{
			Message: errors.ErrInvalidSignatureHex.Error(),
			Reason:  err.Error(),
		}
	}

	return nil
}

<<<<<<< HEAD
func (tp *TransactionProcessor) getNodesInShard(shardID uint32, reqType requestType) ([]*data.NodeData, error) {
	if reqType == requestTypeFullHistoryNodes {
		fullHistoryNodes, err := tp.proc.GetFullHistoryNodes(shardID)
		if err == nil && len(fullHistoryNodes) > 0 {
			return fullHistoryNodes, nil
		}
=======
// ComputeTransactionHash will compute hash of a given transaction
// TODO move to node
func (tp *TransactionProcessor) ComputeTransactionHash(tx *data.Transaction) (string, error) {
	valueBig, ok := big.NewInt(0).SetString(tx.Value, 10)
	if !ok {
		return "", ErrInvalidTransactionValueField
	}
	receiverAddress, err := tp.pubKeyConverter.Decode(tx.Receiver)
	if err != nil {
		return "", ErrInvalidAddress
	}

	senderAddress, err := tp.pubKeyConverter.Decode(tx.Sender)
	if err != nil {
		return "", ErrInvalidAddress
	}

	signatureBytes, err := hex.DecodeString(tx.Signature)
	if err != nil {
		return "", ErrInvalidSignatureBytes
	}

	regularTx := &transaction.Transaction{
		Nonce:     tx.Nonce,
		Value:     valueBig,
		RcvAddr:   receiverAddress,
		SndAddr:   senderAddress,
		GasPrice:  tx.GasPrice,
		GasLimit:  tx.GasLimit,
		Data:      tx.Data,
		ChainID:   []byte(tx.ChainID),
		Version:   tx.Version,
		Signature: signatureBytes,
	}

	txHash, err := core.CalculateHash(tp.marshalizer, tp.hasher, regularTx)
	if err != nil {
		return "", nil
	}

	return hex.EncodeToString(txHash), nil
}

func (tp *TransactionProcessor) getObserversOrFullHistoryNodes() ([]*data.NodeData, error) {
	fullHistoryNodes, err := tp.proc.GetAllFullHistoryNodes()
	if err == nil {
		return fullHistoryNodes, nil
>>>>>>> 4375b572
	}

	return tp.proc.GetObservers(shardID)
}<|MERGE_RESOLUTION|>--- conflicted
+++ resolved
@@ -551,14 +551,6 @@
 	return nil
 }
 
-<<<<<<< HEAD
-func (tp *TransactionProcessor) getNodesInShard(shardID uint32, reqType requestType) ([]*data.NodeData, error) {
-	if reqType == requestTypeFullHistoryNodes {
-		fullHistoryNodes, err := tp.proc.GetFullHistoryNodes(shardID)
-		if err == nil && len(fullHistoryNodes) > 0 {
-			return fullHistoryNodes, nil
-		}
-=======
 // ComputeTransactionHash will compute hash of a given transaction
 // TODO move to node
 func (tp *TransactionProcessor) ComputeTransactionHash(tx *data.Transaction) (string, error) {
@@ -602,11 +594,12 @@
 	return hex.EncodeToString(txHash), nil
 }
 
-func (tp *TransactionProcessor) getObserversOrFullHistoryNodes() ([]*data.NodeData, error) {
-	fullHistoryNodes, err := tp.proc.GetAllFullHistoryNodes()
-	if err == nil {
-		return fullHistoryNodes, nil
->>>>>>> 4375b572
+func (tp *TransactionProcessor) getNodesInShard(shardID uint32, reqType requestType) ([]*data.NodeData, error) {
+	if reqType == requestTypeFullHistoryNodes {
+		fullHistoryNodes, err := tp.proc.GetFullHistoryNodes(shardID)
+		if err == nil && len(fullHistoryNodes) > 0 {
+			return fullHistoryNodes, nil
+		}
 	}
 
 	return tp.proc.GetObservers(shardID)
