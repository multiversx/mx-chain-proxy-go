package process

import (
	"github.com/ElrondNetwork/elrond-go-core/data/api"
	"github.com/ElrondNetwork/elrond-go-core/data/outport"
	"github.com/ElrondNetwork/elrond-go-core/data/transaction"
)

type shardBlockWithAlteredAccounts struct {
	shardBlock      *api.Block
	alteredAccounts []*outport.AlteredAccount
}

type hyperblockBuilder struct {
	metaBlock                      *api.Block
	shardBlocksWithAlteredAccounts []*shardBlockWithAlteredAccounts
}

func (builder *hyperblockBuilder) addMetaBlock(metablock *api.Block) {
	builder.metaBlock = metablock
}

func (builder *hyperblockBuilder) addShardBlock(shardBlock *shardBlockWithAlteredAccounts) {
	builder.shardBlocksWithAlteredAccounts = append(builder.shardBlocksWithAlteredAccounts, shardBlock)
}

func (builder *hyperblockBuilder) build(notarizedAtSource bool) api.Hyperblock {
	hyperblock := api.Hyperblock{}
	bunch := newBunchOfTxs()

	bunch.collectTxs(builder.metaBlock, notarizedAtSource)
	for _, block := range builder.shardBlocksWithAlteredAccounts {
		bunch.collectTxs(block.shardBlock, notarizedAtSource)
	}

	hyperblock.Nonce = builder.metaBlock.Nonce
	hyperblock.Round = builder.metaBlock.Round
	hyperblock.Hash = builder.metaBlock.Hash
	hyperblock.Timestamp = builder.metaBlock.Timestamp
	hyperblock.PrevBlockHash = builder.metaBlock.PrevBlockHash
	hyperblock.Epoch = builder.metaBlock.Epoch
	hyperblock.ShardBlocks = builder.buildShardBlocks()
	hyperblock.NumTxs = uint32(len(bunch.txs))
	hyperblock.Transactions = bunch.txs
	hyperblock.AccumulatedFees = builder.metaBlock.AccumulatedFees
	hyperblock.DeveloperFees = builder.metaBlock.DeveloperFees
	hyperblock.AccumulatedFeesInEpoch = builder.metaBlock.AccumulatedFeesInEpoch
	hyperblock.DeveloperFeesInEpoch = builder.metaBlock.DeveloperFeesInEpoch
	hyperblock.Status = builder.metaBlock.Status
	hyperblock.EpochStartInfo = builder.metaBlock.EpochStartInfo
	hyperblock.EpochStartShardsData = builder.metaBlock.EpochStartShardsData
	hyperblock.StateRootHash = builder.metaBlock.StateRootHash

	return hyperblock
}

func (builder *hyperblockBuilder) buildShardBlocks() []*api.NotarizedBlock {
<<<<<<< HEAD
	notarizedBlocks := make([]*api.NotarizedBlock, 0, len(builder.shardBlocks))
	for _, shardBlock := range builder.shardBlocks {
		notarizedBlocks = append(notarizedBlocks, &api.NotarizedBlock{
			Hash:            shardBlock.Hash,
			Nonce:           shardBlock.Nonce,
			Round:           shardBlock.Round,
			Shard:           shardBlock.Shard,
			RootHash:        shardBlock.StateRootHash,
			MiniBlockHashes: getMiniBlockHashes(shardBlock.MiniBlocks),
=======
	notarizedBlocks := make([]*api.NotarizedBlock, 0, len(builder.shardBlocksWithAlteredAccounts))
	for _, block := range builder.shardBlocksWithAlteredAccounts {
		notarizedBlocks = append(notarizedBlocks, &api.NotarizedBlock{
			Hash:            block.shardBlock.Hash,
			Nonce:           block.shardBlock.Nonce,
			Round:           block.shardBlock.Round,
			Shard:           block.shardBlock.Shard,
			AlteredAccounts: block.alteredAccounts,
>>>>>>> 64ecba25
		})
	}

	return notarizedBlocks
}

<<<<<<< HEAD
func getMiniBlockHashes(miniBlocks []*api.MiniBlock) []string {
	hashes := make([]string, 0)
	for _, mb := range miniBlocks {
		hashes = append(hashes, mb.Hash)
	}

	return hashes
}

=======
>>>>>>> 64ecba25
type bunchOfTxs struct {
	txs []*transaction.ApiTransactionResult
}

func newBunchOfTxs() *bunchOfTxs {
	return &bunchOfTxs{
		txs: make([]*transaction.ApiTransactionResult, 0),
	}
}

// In a hyperblock we only return transactions that are fully executed (in both shards), if the notarizedAtSource isn't enabled.
// Furthermore, we ignore miniblocks of type "PeerBlock"
func (bunch *bunchOfTxs) collectTxs(block *api.Block, notarizedAtSource bool) {
	if notarizedAtSource {
		bunch.collectNotarizedAtSourceTxs(block)
		return
	}

	bunch.collectFinalizedTxs(block)
}

func (bunch *bunchOfTxs) collectFinalizedTxs(block *api.Block) {
	for _, miniBlock := range block.MiniBlocks {
		isPeerMiniBlock := miniBlock.Type == "PeerBlock"
		isExecutedOnDestination := miniBlock.DestinationShard == block.Shard

		shouldCollect := !isPeerMiniBlock && isExecutedOnDestination
		if shouldCollect {
			bunch.txs = append(bunch.txs, miniBlock.Transactions...)
		}
	}
}

func (bunch *bunchOfTxs) collectNotarizedAtSourceTxs(block *api.Block) {
	for _, miniBlock := range block.MiniBlocks {
		isPeerMiniBlock := miniBlock.Type == "PeerBlock"
		isNotarizedAtSource := miniBlock.SourceShard == block.Shard

		shouldCollect := !isPeerMiniBlock && isNotarizedAtSource
		if shouldCollect {
			bunch.txs = append(bunch.txs, miniBlock.Transactions...)
		}
	}
}<|MERGE_RESOLUTION|>--- conflicted
+++ resolved
@@ -55,17 +55,6 @@
 }
 
 func (builder *hyperblockBuilder) buildShardBlocks() []*api.NotarizedBlock {
-<<<<<<< HEAD
-	notarizedBlocks := make([]*api.NotarizedBlock, 0, len(builder.shardBlocks))
-	for _, shardBlock := range builder.shardBlocks {
-		notarizedBlocks = append(notarizedBlocks, &api.NotarizedBlock{
-			Hash:            shardBlock.Hash,
-			Nonce:           shardBlock.Nonce,
-			Round:           shardBlock.Round,
-			Shard:           shardBlock.Shard,
-			RootHash:        shardBlock.StateRootHash,
-			MiniBlockHashes: getMiniBlockHashes(shardBlock.MiniBlocks),
-=======
 	notarizedBlocks := make([]*api.NotarizedBlock, 0, len(builder.shardBlocksWithAlteredAccounts))
 	for _, block := range builder.shardBlocksWithAlteredAccounts {
 		notarizedBlocks = append(notarizedBlocks, &api.NotarizedBlock{
@@ -73,15 +62,15 @@
 			Nonce:           block.shardBlock.Nonce,
 			Round:           block.shardBlock.Round,
 			Shard:           block.shardBlock.Shard,
+			RootHash:        block.shardBlock.StateRootHash,
+			MiniBlockHashes: getMiniBlockHashes(block.shardBlock.MiniBlocks),
 			AlteredAccounts: block.alteredAccounts,
->>>>>>> 64ecba25
 		})
 	}
 
 	return notarizedBlocks
 }
 
-<<<<<<< HEAD
 func getMiniBlockHashes(miniBlocks []*api.MiniBlock) []string {
 	hashes := make([]string, 0)
 	for _, mb := range miniBlocks {
@@ -91,8 +80,6 @@
 	return hashes
 }
 
-=======
->>>>>>> 64ecba25
 type bunchOfTxs struct {
 	txs []*transaction.ApiTransactionResult
 }
