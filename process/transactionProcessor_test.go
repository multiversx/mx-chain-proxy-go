--- conflicted
+++ resolved
@@ -681,151 +681,6 @@
 	assert.Equal(t, txResponseStatus, txStatus)
 }
 
-<<<<<<< HEAD
-func TestTransactionProcessor_GetTransactionShouldWork(t *testing.T) {
-	t.Parallel()
-
-	expectedNonce := uint64(37)
-
-	sndrShard0 := hex.EncodeToString([]byte("bbbbbb"))
-	sndrShard1 := hex.EncodeToString([]byte("cccccc"))
-
-	addrObs0 := "observer0"
-	addrObs1 := "observer1"
-
-	hash0 := []byte("hash0")
-	tp, _ := process.NewTransactionProcessor(
-		&mock.ProcessorStub{
-			ComputeShardIdCalled: func(addressBuff []byte) (uint32, error) {
-				sndrHex := hex.EncodeToString(addressBuff)
-				if sndrHex == sndrShard0 {
-					return uint32(0), nil
-				}
-				if sndrHex == sndrShard1 {
-					return uint32(1), nil
-				}
-				return 0, nil
-			},
-			GetShardIDsCalled: func() []uint32 {
-				return []uint32{0, 1}
-			},
-			GetObserversCalled: func(shardId uint32) ([]*data.NodeData, error) {
-				if shardId == 0 {
-					return []*data.NodeData{
-						{Address: addrObs0, ShardId: 0},
-					}, nil
-				}
-				if shardId == 1 {
-					return []*data.NodeData{
-						{Address: addrObs1, ShardId: 1},
-					}, nil
-				}
-				return nil, nil
-			},
-			CallGetRestEndPointCalled: func(address string, path string, value interface{}) (i int, err error) {
-				if address == addrObs0 {
-					responseGetTx := value.(*data.GetTransactionResponse)
-
-					responseGetTx.Data.Transaction = data.FullTransaction{
-						Nonce: expectedNonce,
-					}
-					return http.StatusOK, nil
-				}
-
-				return http.StatusBadGateway, nil
-			},
-		},
-		&mock.PubKeyConverterMock{},
-	)
-
-	tx, err := tp.GetTransaction(string(hash0))
-	assert.NoError(t, err)
-	assert.Equal(t, expectedNonce, tx.Nonce)
-}
-
-func TestTransactionProcessor_GetTransactionShouldCallOtherObserverInShardIfHttpError(t *testing.T) {
-	t.Parallel()
-
-	addrObs0 := "observer0"
-	addrObs1 := "observer1"
-	secondObserverWasCalled := false
-
-	hash0 := []byte("hash0")
-	tp, _ := process.NewTransactionProcessor(
-		&mock.ProcessorStub{
-			ComputeShardIdCalled: func(_ []byte) (uint32, error) {
-				return 0, nil
-			},
-			GetShardIDsCalled: func() []uint32 {
-				return []uint32{0}
-			},
-			GetObserversCalled: func(shardId uint32) ([]*data.NodeData, error) {
-				if shardId == 0 {
-					return []*data.NodeData{
-						{Address: addrObs0, ShardId: 0},
-						{Address: addrObs1, ShardId: 0},
-					}, nil
-				}
-				return nil, nil
-			},
-			CallGetRestEndPointCalled: func(address string, path string, value interface{}) (i int, err error) {
-				if address == addrObs0 {
-					return 0, errors.New("rest api error")
-				}
-				if address == addrObs1 {
-					secondObserverWasCalled = true
-					return http.StatusOK, nil
-				}
-
-				return http.StatusBadGateway, nil
-			},
-		},
-		&mock.PubKeyConverterMock{},
-	)
-
-	_, _ = tp.GetTransaction(string(hash0))
-	assert.True(t, secondObserverWasCalled)
-}
-
-func TestTransactionProcessor_GetTransactionShouldNotCallOtherObserverInShardIfNoHttpErrorButTxNotFound(t *testing.T) {
-	t.Parallel()
-
-	addrObs0 := "observer0"
-	addrObs1 := "observer1"
-
-	hash0 := []byte("hash0")
-	tp, _ := process.NewTransactionProcessor(
-		&mock.ProcessorStub{
-			ComputeShardIdCalled: func(_ []byte) (uint32, error) {
-				return 0, nil
-			},
-			GetObserversOnePerShardCalled: func() ([]*data.NodeData, error) {
-				return []*data.NodeData{
-					{Address: addrObs0, ShardId: 0},
-				}, nil
-			},
-			GetObserversCalled: func(shardId uint32) ([]*data.NodeData, error) {
-				if shardId == 0 {
-					return []*data.NodeData{
-						{Address: addrObs0, ShardId: 0},
-						{Address: addrObs1, ShardId: 0},
-					}, nil
-				}
-				return nil, nil
-			},
-			CallGetRestEndPointCalled: func(address string, path string, value interface{}) (i int, err error) {
-				if address == addrObs1 {
-					require.Fail(t, "second observer should have not been called")
-				}
-
-				return http.StatusInternalServerError, nil
-			},
-		},
-		&mock.PubKeyConverterMock{},
-	)
-
-	_, _ = tp.GetTransaction(string(hash0))
-=======
 func TestTransactionProcessor_ComputeTransactionInvalidTransactionValue(t *testing.T) {
 	t.Parallel()
 
@@ -985,5 +840,149 @@
 	})
 	assert.Nil(t, err)
 	assert.Equal(t, protoTxHash, txHash)
->>>>>>> 4375b572
+}
+
+func TestTransactionProcessor_GetTransactionShouldWork(t *testing.T) {
+	t.Parallel()
+
+	expectedNonce := uint64(37)
+
+	sndrShard0 := hex.EncodeToString([]byte("bbbbbb"))
+	sndrShard1 := hex.EncodeToString([]byte("cccccc"))
+
+	addrObs0 := "observer0"
+	addrObs1 := "observer1"
+
+	hash0 := []byte("hash0")
+	tp, _ := process.NewTransactionProcessor(
+		&mock.ProcessorStub{
+			ComputeShardIdCalled: func(addressBuff []byte) (uint32, error) {
+				sndrHex := hex.EncodeToString(addressBuff)
+				if sndrHex == sndrShard0 {
+					return uint32(0), nil
+				}
+				if sndrHex == sndrShard1 {
+					return uint32(1), nil
+				}
+				return 0, nil
+			},
+			GetShardIDsCalled: func() []uint32 {
+				return []uint32{0, 1}
+			},
+			GetObserversCalled: func(shardId uint32) ([]*data.NodeData, error) {
+				if shardId == 0 {
+					return []*data.NodeData{
+						{Address: addrObs0, ShardId: 0},
+					}, nil
+				}
+				if shardId == 1 {
+					return []*data.NodeData{
+						{Address: addrObs1, ShardId: 1},
+					}, nil
+				}
+				return nil, nil
+			},
+			CallGetRestEndPointCalled: func(address string, path string, value interface{}) (i int, err error) {
+				if address == addrObs0 {
+					responseGetTx := value.(*data.GetTransactionResponse)
+
+					responseGetTx.Data.Transaction = data.FullTransaction{
+						Nonce: expectedNonce,
+					}
+					return http.StatusOK, nil
+				}
+
+				return http.StatusBadGateway, nil
+			},
+		},
+		&mock.PubKeyConverterMock{},
+	)
+
+	tx, err := tp.GetTransaction(string(hash0))
+	assert.NoError(t, err)
+	assert.Equal(t, expectedNonce, tx.Nonce)
+}
+
+func TestTransactionProcessor_GetTransactionShouldCallOtherObserverInShardIfHttpError(t *testing.T) {
+	t.Parallel()
+
+	addrObs0 := "observer0"
+	addrObs1 := "observer1"
+	secondObserverWasCalled := false
+
+	hash0 := []byte("hash0")
+	tp, _ := process.NewTransactionProcessor(
+		&mock.ProcessorStub{
+			ComputeShardIdCalled: func(_ []byte) (uint32, error) {
+				return 0, nil
+			},
+			GetShardIDsCalled: func() []uint32 {
+				return []uint32{0}
+			},
+			GetObserversCalled: func(shardId uint32) ([]*data.NodeData, error) {
+				if shardId == 0 {
+					return []*data.NodeData{
+						{Address: addrObs0, ShardId: 0},
+						{Address: addrObs1, ShardId: 0},
+					}, nil
+				}
+				return nil, nil
+			},
+			CallGetRestEndPointCalled: func(address string, path string, value interface{}) (i int, err error) {
+				if address == addrObs0 {
+					return 0, errors.New("rest api error")
+				}
+				if address == addrObs1 {
+					secondObserverWasCalled = true
+					return http.StatusOK, nil
+				}
+
+				return http.StatusBadGateway, nil
+			},
+		},
+		&mock.PubKeyConverterMock{},
+	)
+
+	_, _ = tp.GetTransaction(string(hash0))
+	assert.True(t, secondObserverWasCalled)
+}
+
+func TestTransactionProcessor_GetTransactionShouldNotCallOtherObserverInShardIfNoHttpErrorButTxNotFound(t *testing.T) {
+	t.Parallel()
+
+	addrObs0 := "observer0"
+	addrObs1 := "observer1"
+
+	hash0 := []byte("hash0")
+	tp, _ := process.NewTransactionProcessor(
+		&mock.ProcessorStub{
+			ComputeShardIdCalled: func(_ []byte) (uint32, error) {
+				return 0, nil
+			},
+			GetObserversOnePerShardCalled: func() ([]*data.NodeData, error) {
+				return []*data.NodeData{
+					{Address: addrObs0, ShardId: 0},
+				}, nil
+			},
+			GetObserversCalled: func(shardId uint32) ([]*data.NodeData, error) {
+				if shardId == 0 {
+					return []*data.NodeData{
+						{Address: addrObs0, ShardId: 0},
+						{Address: addrObs1, ShardId: 0},
+					}, nil
+				}
+				return nil, nil
+			},
+			CallGetRestEndPointCalled: func(address string, path string, value interface{}) (i int, err error) {
+				if address == addrObs1 {
+					require.Fail(t, "second observer should have not been called")
+				}
+
+				return http.StatusInternalServerError, nil
+			},
+		},
+		&mock.PubKeyConverterMock{},
+	)
+
+	_, _ = tp.GetTransaction(string(hash0))
 }