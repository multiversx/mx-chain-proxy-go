package process

import (
<<<<<<< HEAD
	"sort"
=======
	"context"
>>>>>>> 6ddc74cc
	"time"

	"github.com/ElrondNetwork/elrond-go/core/check"
	"github.com/ElrondNetwork/elrond-proxy-go/data"
)

// HeartBeatPath represents the path where an observer exposes his heartbeat status
const HeartBeatPath = "/node/heartbeatstatus"

// HeartbeatProcessor is able to process transaction requests
type HeartbeatProcessor struct {
	proc                  Processor
	cacher                HeartbeatCacheHandler
	cacheValidityDuration time.Duration
	cancelFunc            func()
}

// NewHeartbeatProcessor creates a new instance of HeartbeatProcessor
func NewHeartbeatProcessor(
	proc Processor,
	cacher HeartbeatCacheHandler,
	cacheValidityDuration time.Duration,
) (*HeartbeatProcessor, error) {
	if check.IfNil(proc) {
		return nil, ErrNilCoreProcessor
	}
	if check.IfNil(cacher) {
		return nil, ErrNilHeartbeatCacher
	}
	if cacheValidityDuration <= 0 {
		return nil, ErrInvalidCacheValidityDuration
	}
	hbp := &HeartbeatProcessor{
		proc:                  proc,
		cacher:                cacher,
		cacheValidityDuration: cacheValidityDuration,
	}

	return hbp, nil
}

// GetHeartbeatData will simply forward the heartbeat status from an observer
func (hbp *HeartbeatProcessor) GetHeartbeatData() (*data.HeartbeatResponse, error) {
	heartbeatsToReturn, err := hbp.cacher.LoadHeartbeats()
	if err == nil {
		return heartbeatsToReturn, nil
	}

	log.Info("heartbeat: cannot get from cache. Will fetch from API", "error", err.Error())

	return hbp.getHeartbeatsFromApi()
}

func (hbp *HeartbeatProcessor) getHeartbeatsFromApi() (*data.HeartbeatResponse, error) {
	shardIDs := hbp.proc.GetShardIDs()

	responseMap := make(map[string]data.PubKeyHeartbeat)
	for _, shard := range shardIDs {
		observers, err := hbp.proc.GetObservers(shard)
		if err != nil {
			log.Error("could not get observers", "shard", shard, "error", err.Error())
			continue
		}

		var response data.HeartbeatApiResponse
		for _, observer := range observers {
			_, err = hbp.proc.CallGetRestEndPoint(observer.Address, HeartBeatPath, &response)
			if err == nil {
				hbp.addMessagesToMap(responseMap, response.Data.Heartbeats, shard)
				break
			}

			log.Error("heartbeat", "observer", observer.Address, "shard", shard, "error", "no response")
		}
	}

	if len(responseMap) == 0 {
		return nil, ErrHeartbeatNotAvailable
	}

	return hbp.mapToResponse(responseMap), nil
}

func (hbp *HeartbeatProcessor) addMessagesToMap(responseMap map[string]data.PubKeyHeartbeat, heartbeats []data.PubKeyHeartbeat, observerShard uint32) {
	for _, heartbeatMessage := range heartbeats {
		isMessageFromCurrentShard := heartbeatMessage.ReceivedShardID == observerShard
		if !isMessageFromCurrentShard {
			continue
		}

		_, found := responseMap[heartbeatMessage.PublicKey]
		if !found {
			responseMap[heartbeatMessage.PublicKey] = heartbeatMessage
		}
	}
}

func (hbp *HeartbeatProcessor) mapToResponse(responseMap map[string]data.PubKeyHeartbeat) *data.HeartbeatResponse {
	heartbeats := make([]data.PubKeyHeartbeat, 0)
	for _, heartbeatMessage := range responseMap {
		heartbeats = append(heartbeats, heartbeatMessage)
	}

	sort.Slice(heartbeats, func(i, j int) bool {
		return heartbeats[i].PublicKey < heartbeats[j].PublicKey
	})

	return &data.HeartbeatResponse{
		Heartbeats: heartbeats,
	}
}

// StartCacheUpdate will start the updating of the cache from the API at a given period
func (hbp *HeartbeatProcessor) StartCacheUpdate() {
	if hbp.cancelFunc != nil {
		log.Error("HeartbeatProcessor - cache update already started")
		return
	}

	var ctx context.Context
	ctx, hbp.cancelFunc = context.WithCancel(context.Background())

	go func(ctx context.Context) {
		timer := time.NewTimer(hbp.cacheValidityDuration)
		defer timer.Stop()

		hbp.handleHeartbeatCacheUpdate()

		for {
			timer.Reset(hbp.cacheValidityDuration)

			select {
			case <-timer.C:
				hbp.handleHeartbeatCacheUpdate()
			case <-ctx.Done():
				log.Debug("finishing HeartbeatProcessor cache update...")
				return
			}
		}
	}(ctx)
}

func (hbp *HeartbeatProcessor) handleHeartbeatCacheUpdate() {
	hbts, err := hbp.getHeartbeatsFromApi()
	if err != nil {
		log.Warn("heartbeat: get from API", "error", err.Error())
	}

	if hbts != nil {
		err = hbp.cacher.StoreHeartbeats(hbts)
		if err != nil {
			log.Warn("heartbeat: store in cache", "error", err.Error())
		}
	}
}

// Close will handle the closing of the cache update go routine
func (hbp *HeartbeatProcessor) Close() error {
	if hbp.cancelFunc != nil {
		hbp.cancelFunc()
	}

	return nil
}<|MERGE_RESOLUTION|>--- conflicted
+++ resolved
@@ -1,11 +1,7 @@
 package process
 
 import (
-<<<<<<< HEAD
 	"sort"
-=======
-	"context"
->>>>>>> 6ddc74cc
 	"time"
 
 	"github.com/ElrondNetwork/elrond-go/core/check"
