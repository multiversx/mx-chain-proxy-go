--- conflicted
+++ resolved
@@ -49,13 +49,8 @@
 
 		_, err = ap.proc.CallGetRestEndPoint(observer.Address, AddressPath+address, responseAccount)
 		if err == nil {
-<<<<<<< HEAD
-			log.Info("account request", "address", address, "shard id", shardId, "observer", observer.Address)
+			log.Info("account request", "address", address, "shard ID", observer.ShardId, "observer", observer.Address)
 			return &responseAccount.Data.AccountData, nil
-=======
-			log.Info("account request", "address", address, "shard ID", observer.ShardId, "observer", observer.Address)
-			return &responseAccount.AccountData, nil
->>>>>>> bb046386
 		}
 
 		log.Error("account request", "observer", observer.Address, "address", address, "error", err.Error())
