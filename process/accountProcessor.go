package process

import (
	"errors"
	"fmt"
	"net/http"
	"sync"

	"github.com/multiversx/mx-chain-core-go/core"
	"github.com/multiversx/mx-chain-core-go/core/check"
	"github.com/multiversx/mx-chain-proxy-go/common"
	"github.com/multiversx/mx-chain-proxy-go/data"
	"github.com/multiversx/mx-chain-proxy-go/observer/availabilityCommon"
)

// addressPath defines the address path at which the nodes answer
const addressPath = "/address/"

// AccountProcessor is able to process account requests
type AccountProcessor struct {
	connector            ExternalStorageConnector
	proc                 Processor
	pubKeyConverter      core.PubkeyConverter
	availabilityProvider availabilityCommon.AvailabilityProvider
}

// NewAccountProcessor creates a new instance of AccountProcessor
func NewAccountProcessor(proc Processor, pubKeyConverter core.PubkeyConverter, connector ExternalStorageConnector) (*AccountProcessor, error) {
	if check.IfNil(proc) {
		return nil, ErrNilCoreProcessor
	}
	if check.IfNil(pubKeyConverter) {
		return nil, ErrNilPubKeyConverter
	}
	if check.IfNil(connector) {
		return nil, ErrNilDatabaseConnector
	}

	return &AccountProcessor{
		proc:                 proc,
		pubKeyConverter:      pubKeyConverter,
		connector:            connector,
		availabilityProvider: availabilityCommon.AvailabilityProvider{},
	}, nil
}

// GetShardIDForAddress resolves the request by returning the shard ID for a given address for the current proxy's configuration
func (ap *AccountProcessor) GetShardIDForAddress(address string) (uint32, error) {
	addressBytes, err := ap.pubKeyConverter.Decode(address)
	if err != nil {
		return 0, err
	}

	return ap.proc.ComputeShardId(addressBytes)
}

// GetAccount resolves the request by sending the request to the right observer and returns the response
func (ap *AccountProcessor) GetAccount(address string, options common.AccountQueryOptions) (*data.AccountModel, error) {
	availability := ap.availabilityProvider.AvailabilityForAccountQueryOptions(options)
	observers, err := ap.getObserversForAddress(address, availability)
	if err != nil {
		return nil, err
	}

	for _, observer := range observers {
		responseAccount := &data.AccountApiResponse{}

		url := common.BuildUrlWithAccountQueryOptions(addressPath+address, options)
		_, err = ap.proc.CallGetRestEndPoint(observer.Address, url, responseAccount)
		if err == nil {
			log.Info("account request", "address", address, "shard ID", observer.ShardId, "observer", observer.Address)
			return &responseAccount.Data, nil
		}

		log.Error("account request", "observer", observer.Address, "address", address, "error", err.Error())
	}

	return nil, ErrSendingRequest
}

// GetAccounts will return data about the provided accounts
func (ap *AccountProcessor) GetAccounts(addresses []string, options common.AccountQueryOptions) (*data.AccountsModel, error) {
	addressesInShards := make(map[uint32][]string)
	var shardID uint32
	var err error
	for _, address := range addresses {
		shardID, err = ap.GetShardIDForAddress(address)
		if err != nil {
			return nil, fmt.Errorf("%w while trying to compute shard ID of address %s", err, address)
		}

		addressesInShards[shardID] = append(addressesInShards[shardID], address)
	}

	var wg sync.WaitGroup
	wg.Add(len(addressesInShards))

	var shardErr error
	var mut sync.Mutex // Mutex to protect the shared map and error
	accountsResponse := make(map[string]*data.Account)

	for shID, accounts := range addressesInShards {
		go func(shID uint32, accounts []string) {
			defer wg.Done()
			accountsInShard, errGetAccounts := ap.getAccountsInShard(accounts, shID, options)

			mut.Lock()
			defer mut.Unlock()

			if errGetAccounts != nil {
				shardErr = errGetAccounts
				return
			}

			for address, account := range accountsInShard {
				accountsResponse[address] = account
			}
		}(shID, accounts)
	}

	wg.Wait()

	if shardErr != nil {
		return nil, shardErr
	}

	return &data.AccountsModel{
		Accounts: accountsResponse,
	}, nil
}

func (ap *AccountProcessor) getAccountsInShard(addresses []string, shardID uint32, options common.AccountQueryOptions) (map[string]*data.Account, error) {
	observers, err := ap.proc.GetObservers(shardID)
	if err != nil {
		return nil, err
	}

	apiResponse := data.AccountsApiResponse{}
	apiPath := addressPath + "bulk"
	apiPath = common.BuildUrlWithAccountQueryOptions(apiPath, options)
	for _, observer := range observers {
		respCode, err := ap.proc.CallPostRestEndPoint(observer.Address, apiPath, addresses, &apiResponse)
		if err == nil || respCode == http.StatusBadRequest || respCode == http.StatusInternalServerError {
			log.Info("bulk accounts request",
				"shard ID", observer.ShardId,
				"observer", observer.Address,
				"http code", respCode)
			if apiResponse.Error != "" {
				return nil, errors.New(apiResponse.Error)
			}

			return apiResponse.Data.Accounts, nil
		}

		log.Error("bulk accounts request", "observer", observer.Address, "error", err.Error())
	}

	return nil, ErrSendingRequest
}

// GetValueForKey returns the value for the given address and key
func (ap *AccountProcessor) GetValueForKey(address string, key string, options common.AccountQueryOptions) (string, error) {
	availability := ap.availabilityProvider.AvailabilityForAccountQueryOptions(options)
	observers, err := ap.getObserversForAddress(address, availability)
	if err != nil {
		return "", err
	}

	for _, observer := range observers {
		apiResponse := data.AccountKeyValueResponse{}
		apiPath := addressPath + address + "/key/" + key
		apiPath = common.BuildUrlWithAccountQueryOptions(apiPath, options)
		respCode, err := ap.proc.CallGetRestEndPoint(observer.Address, apiPath, &apiResponse)
		if err == nil || respCode == http.StatusBadRequest || respCode == http.StatusInternalServerError {
			log.Info("account value for key request",
				"address", address,
				"shard ID", observer.ShardId,
				"observer", observer.Address,
				"http code", respCode)
			if apiResponse.Error != "" {
				return "", errors.New(apiResponse.Error)
			}

			return apiResponse.Data.Value, nil
		}

		log.Error("account value for key request", "observer", observer.Address, "address", address, "error", err.Error())
	}

	return "", ErrSendingRequest
}

// GetESDTTokenData returns the token data for a token with the given name
func (ap *AccountProcessor) GetESDTTokenData(address string, key string, options common.AccountQueryOptions) (*data.GenericAPIResponse, error) {
	availability := ap.availabilityProvider.AvailabilityForAccountQueryOptions(options)
	observers, err := ap.getObserversForAddress(address, availability)
	if err != nil {
		return nil, err
	}

	for _, observer := range observers {
		apiResponse := data.GenericAPIResponse{}
		apiPath := addressPath + address + "/esdt/" + key
		apiPath = common.BuildUrlWithAccountQueryOptions(apiPath, options)
		respCode, err := ap.proc.CallGetRestEndPoint(observer.Address, apiPath, &apiResponse)
		if err == nil || respCode == http.StatusBadRequest || respCode == http.StatusInternalServerError {
			log.Info("account ESDT token data",
				"address", address,
				"token", key,
				"shard ID", observer.ShardId,
				"observer", observer.Address,
				"http code", respCode)
			if apiResponse.Error != "" {
				return nil, errors.New(apiResponse.Error)
			}

			return &apiResponse, nil
		}

		log.Error("account get ESDT token data", "observer", observer.Address, "address", address, "error", err.Error())
	}

	return nil, ErrSendingRequest
}

// GetESDTsWithRole returns the token identifiers where the given address has the given role assigned
func (ap *AccountProcessor) GetESDTsWithRole(address string, role string, options common.AccountQueryOptions) (*data.GenericAPIResponse, error) {
	availability := ap.availabilityProvider.AvailabilityForAccountQueryOptions(options)
	observers, err := ap.proc.GetObservers(core.MetachainShardId, availability)
	if err != nil {
		return nil, err
	}

	for _, observer := range observers {
		apiResponse := data.GenericAPIResponse{}
		apiPath := addressPath + address + "/esdts-with-role/" + role
		apiPath = common.BuildUrlWithAccountQueryOptions(apiPath, options)
		respCode, err := ap.proc.CallGetRestEndPoint(observer.Address, apiPath, &apiResponse)
		if err == nil || respCode == http.StatusBadRequest || respCode == http.StatusInternalServerError {
			log.Info("account ESDTs with role",
				"address", address,
				"role", role,
				"shard ID", observer.ShardId,
				"observer", observer.Address,
				"http code", respCode)
			if apiResponse.Error != "" {
				return nil, errors.New(apiResponse.Error)
			}

			return &apiResponse, nil
		}

		log.Error("account get ESDTs with role", "observer", observer.Address, "address", address, "role", role, "error", err.Error())
	}

	return nil, ErrSendingRequest
}

// GetESDTsRoles returns all the tokens and their roles for a given address
func (ap *AccountProcessor) GetESDTsRoles(address string, options common.AccountQueryOptions) (*data.GenericAPIResponse, error) {
	availability := ap.availabilityProvider.AvailabilityForAccountQueryOptions(options)
	observers, err := ap.proc.GetObservers(core.MetachainShardId, availability)
	if err != nil {
		return nil, err
	}

	for _, observer := range observers {
		apiResponse := data.GenericAPIResponse{}
		apiPath := addressPath + address + "/esdts/roles"
		apiPath = common.BuildUrlWithAccountQueryOptions(apiPath, options)
		respCode, errGet := ap.proc.CallGetRestEndPoint(observer.Address, apiPath, &apiResponse)
		if errGet == nil || respCode == http.StatusBadRequest || respCode == http.StatusInternalServerError {
			log.Info("account ESDTs roles",
				"address", address,
				"shard ID", observer.ShardId,
				"observer", observer.Address,
				"http code", respCode)
			if apiResponse.Error != "" {
				return nil, errors.New(apiResponse.Error)
			}

			return &apiResponse, nil
		}

		log.Error("account get ESDTs roles", "observer", observer.Address, "address", address, "error", errGet.Error())
	}

	return nil, ErrSendingRequest
}

// GetNFTTokenIDsRegisteredByAddress returns the token identifiers of the NFTs registered by the address
func (ap *AccountProcessor) GetNFTTokenIDsRegisteredByAddress(address string, options common.AccountQueryOptions) (*data.GenericAPIResponse, error) {
	//TODO: refactor the entire proxy so endpoints like this which simply forward the response will use a common
	// component, as described in task EN-9857.
	availability := ap.availabilityProvider.AvailabilityForAccountQueryOptions(options)
	observers, err := ap.proc.GetObservers(core.MetachainShardId, availability)
	if err != nil {
		return nil, err
	}

	for _, observer := range observers {
		apiResponse := data.GenericAPIResponse{}
		apiPath := addressPath + address + "/registered-nfts/"
		apiPath = common.BuildUrlWithAccountQueryOptions(apiPath, options)
		respCode, err := ap.proc.CallGetRestEndPoint(observer.Address, apiPath, &apiResponse)
		if err == nil || respCode == http.StatusBadRequest || respCode == http.StatusInternalServerError {
			log.Info("account get owned NFTs",
				"address", address,
				"shard ID", observer.ShardId,
				"observer", observer.Address,
				"http code", respCode)
			if apiResponse.Error != "" {
				return nil, errors.New(apiResponse.Error)
			}

			return &apiResponse, nil
		}

		log.Error("account get owned NFTs", "observer", observer.Address, "address", address, "error", err.Error())
	}

	return nil, ErrSendingRequest
}

// GetESDTNftTokenData returns the nft token data for a token with the given identifier and nonce
func (ap *AccountProcessor) GetESDTNftTokenData(address string, key string, nonce uint64, options common.AccountQueryOptions) (*data.GenericAPIResponse, error) {
	availability := ap.availabilityProvider.AvailabilityForAccountQueryOptions(options)
	observers, err := ap.getObserversForAddress(address, availability)
	if err != nil {
		return nil, err
	}

	for _, observer := range observers {
		apiResponse := data.GenericAPIResponse{}
		nonceAsString := fmt.Sprintf("%d", nonce)
		apiPath := addressPath + address + "/nft/" + key + "/nonce/" + nonceAsString
		apiPath = common.BuildUrlWithAccountQueryOptions(apiPath, options)
		respCode, err := ap.proc.CallGetRestEndPoint(observer.Address, apiPath, &apiResponse)
		if err == nil || respCode == http.StatusBadRequest || respCode == http.StatusInternalServerError {
			log.Info("account ESDT NFT token data",
				"address", address,
				"token", key,
				"shard ID", observer.ShardId,
				"observer", observer.Address,
				"http code", respCode)
			if apiResponse.Error != "" {
				return nil, errors.New(apiResponse.Error)
			}

			return &apiResponse, nil
		}

		log.Error("account get ESDT nft token data", "observer", observer.Address, "address", address, "error", err.Error())
	}

	return nil, ErrSendingRequest
}

// GetAllESDTTokens returns all the tokens for a given address
func (ap *AccountProcessor) GetAllESDTTokens(address string, options common.AccountQueryOptions) (*data.GenericAPIResponse, error) {
	availability := ap.availabilityProvider.AvailabilityForAccountQueryOptions(options)
	observers, err := ap.getObserversForAddress(address, availability)
	if err != nil {
		return nil, err
	}

	for _, observer := range observers {
		apiResponse := data.GenericAPIResponse{}
		apiPath := addressPath + address + "/esdt"
		apiPath = common.BuildUrlWithAccountQueryOptions(apiPath, options)
		respCode, err := ap.proc.CallGetRestEndPoint(observer.Address, apiPath, &apiResponse)
		if err == nil || respCode == http.StatusBadRequest || respCode == http.StatusInternalServerError {
			log.Info("account all ESDT tokens",
				"address", address,
				"shard ID", observer.ShardId,
				"observer", observer.Address,
				"http code", respCode)
			if apiResponse.Error != "" {
				return nil, errors.New(apiResponse.Error)
			}

			return &apiResponse, nil
		}

		log.Error("account get all ESDT tokens", "observer", observer.Address, "address", address, "error", err.Error())
	}

	return nil, ErrSendingRequest
}

// GetKeyValuePairs returns all the key-value pairs for a given address
func (ap *AccountProcessor) GetKeyValuePairs(address string, options common.AccountQueryOptions) (*data.GenericAPIResponse, error) {
	availability := ap.availabilityProvider.AvailabilityForAccountQueryOptions(options)
	observers, err := ap.getObserversForAddress(address, availability)
	if err != nil {
		return nil, err
	}

	for _, observer := range observers {
		apiResponse := data.GenericAPIResponse{}
		apiPath := addressPath + address + "/keys"
		apiPath = common.BuildUrlWithAccountQueryOptions(apiPath, options)
		respCode, err := ap.proc.CallGetRestEndPoint(observer.Address, apiPath, &apiResponse)
		if err == nil || respCode == http.StatusBadRequest || respCode == http.StatusInternalServerError {
			log.Info("account get all key-value pairs",
				"address", address,
				"shard ID", observer.ShardId,
				"observer", observer.Address,
				"http code", respCode)
			if apiResponse.Error != "" {
				return nil, errors.New(apiResponse.Error)
			}

			return &apiResponse, nil
		}

		log.Error("account get all key-value pairs error", "observer", observer.Address, "address", address, "error", err.Error())
	}

	return nil, ErrSendingRequest
}

// GetGuardianData returns the guardian data for the given address
func (ap *AccountProcessor) GetGuardianData(address string, options common.AccountQueryOptions) (*data.GenericAPIResponse, error) {
	availability := ap.availabilityProvider.AvailabilityForAccountQueryOptions(options)
	observers, err := ap.getObserversForAddress(address, availability)
	if err != nil {
		return nil, err
	}

	for _, observer := range observers {
		apiResponse := data.GenericAPIResponse{}
		apiPath := addressPath + address + "/guardian-data"
		apiPath = common.BuildUrlWithAccountQueryOptions(apiPath, options)
		respCode, err := ap.proc.CallGetRestEndPoint(observer.Address, apiPath, &apiResponse)
		if err == nil || respCode == http.StatusBadRequest || respCode == http.StatusInternalServerError {
			log.Info("account get guardian data",
				"address", address,
				"shard ID", observer.ShardId,
				"observer", observer.Address,
				"http code", respCode)
			if apiResponse.Error != "" {
				return nil, errors.New(apiResponse.Error)
			}

			return &apiResponse, nil
		}

		log.Error("account get guardian data", "observer", observer.Address, "address", address, "error", err.Error())
	}

	return nil, ErrSendingRequest
}

// GetTransactions resolves the request and returns a slice of transaction for the specific address
func (ap *AccountProcessor) GetTransactions(address string) ([]data.DatabaseTransaction, error) {
	if _, err := ap.pubKeyConverter.Decode(address); err != nil {
		return nil, fmt.Errorf("%w, %v", ErrInvalidAddress, err)
	}

	return ap.connector.GetTransactionsByAddress(address)
}

// GetCodeHash returns the code hash for a given address
func (ap *AccountProcessor) GetCodeHash(address string, options common.AccountQueryOptions) (*data.GenericAPIResponse, error) {
	availability := ap.availabilityProvider.AvailabilityForAccountQueryOptions(options)
	observers, err := ap.getObserversForAddress(address, availability)
	if err != nil {
		return nil, err
	}

	for _, observer := range observers {
		apiResponse := data.GenericAPIResponse{}
		apiPath := addressPath + address + "/code-hash"
		apiPath = common.BuildUrlWithAccountQueryOptions(apiPath, options)
		respCode, err := ap.proc.CallGetRestEndPoint(observer.Address, apiPath, &apiResponse)
		if err == nil || respCode == http.StatusBadRequest || respCode == http.StatusInternalServerError {
			log.Info("account get code hash",
				"address", address,
				"shard ID", observer.ShardId,
				"observer", observer.Address,
				"http code", respCode)
			if apiResponse.Error != "" {
				return nil, errors.New(apiResponse.Error)
			}

			return &apiResponse, nil
		}

		log.Error("account get code hash error", "observer", observer.Address, "address", address, "error", err.Error())
	}

	return nil, ErrSendingRequest
}

<<<<<<< HEAD
func (ap *AccountProcessor) getObserversForAddress(address string, availability data.ObserverDataAvailabilityType) ([]*data.NodeData, error) {
=======
func (ap *AccountProcessor) getShardIfOdAddress(address string) (uint32, error) {
	addressBytes, err := ap.pubKeyConverter.Decode(address)
	if err != nil {
		return 0, err
	}

	return ap.proc.ComputeShardId(addressBytes)
}

func (ap *AccountProcessor) getObserversForAddress(address string) ([]*data.NodeData, error) {
>>>>>>> 6bea78c7
	addressBytes, err := ap.pubKeyConverter.Decode(address)
	if err != nil {
		return nil, err
	}

	shardID, err := ap.proc.ComputeShardId(addressBytes)
	if err != nil {
		return nil, err
	}

	observers, err := ap.proc.GetObservers(shardID, availability)
	if err != nil {
		return nil, err
	}

	return observers, nil
}

// GetBaseProcessor returns the base processor
func (ap *AccountProcessor) GetBaseProcessor() Processor {
	return ap.proc
}

// IsDataTrieMigrated returns true if the data trie for the given address is migrated
func (ap *AccountProcessor) IsDataTrieMigrated(address string, options common.AccountQueryOptions) (*data.GenericAPIResponse, error) {
	observers, err := ap.getObserversForAddress(address, data.AvailabilityRecent)
	if err != nil {
		return nil, err
	}

	for _, observer := range observers {
		apiResponse := data.GenericAPIResponse{}
		apiPath := addressPath + address + "/is-data-trie-migrated"
		apiPath = common.BuildUrlWithAccountQueryOptions(apiPath, options)
		respCode, err := ap.proc.CallGetRestEndPoint(observer.Address, apiPath, &apiResponse)
		if err == nil || respCode == http.StatusBadRequest || respCode == http.StatusInternalServerError {
			log.Info("is data trie migrated",
				"address", address,
				"shard ID", observer.ShardId,
				"observer", observer.Address,
				"http code", respCode)
			if apiResponse.Error != "" {
				return nil, errors.New(apiResponse.Error)
			}

			return &apiResponse, nil
		}

		log.Error("account is data trie migrated", "observer", observer.Address, "address", address, "error", err.Error())
	}

	return nil, ErrSendingRequest
}

func (ap *AccountProcessor) getAvailabilityBasedOnAccountQueryOptions(options common.AccountQueryOptions) data.ObserverDataAvailabilityType {
	return ap.availabilityProvider.AvailabilityForAccountQueryOptions(options)
}<|MERGE_RESOLUTION|>--- conflicted
+++ resolved
@@ -493,9 +493,6 @@
 	return nil, ErrSendingRequest
 }
 
-<<<<<<< HEAD
-func (ap *AccountProcessor) getObserversForAddress(address string, availability data.ObserverDataAvailabilityType) ([]*data.NodeData, error) {
-=======
 func (ap *AccountProcessor) getShardIfOdAddress(address string) (uint32, error) {
 	addressBytes, err := ap.pubKeyConverter.Decode(address)
 	if err != nil {
@@ -505,8 +502,7 @@
 	return ap.proc.ComputeShardId(addressBytes)
 }
 
-func (ap *AccountProcessor) getObserversForAddress(address string) ([]*data.NodeData, error) {
->>>>>>> 6bea78c7
+func (ap *AccountProcessor) getObserversForAddress(address string, availability data.ObserverDataAvailabilityType) ([]*data.NodeData, error) {
 	addressBytes, err := ap.pubKeyConverter.Decode(address)
 	if err != nil {
 		return nil, err
