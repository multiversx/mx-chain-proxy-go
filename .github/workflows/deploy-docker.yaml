--- conflicted
+++ resolved
@@ -12,14 +12,7 @@
 
 jobs:
   build-docker-image:
-<<<<<<< HEAD
-    strategy:
-      matrix:
-        runs-on: [ubuntu-22.04]
-    runs-on: ${{ matrix.runs-on }}
-=======
     runs-on: ubuntu-22.04
->>>>>>> 2b880781
 
     steps:
       - name: Check out code into the Go module directory
