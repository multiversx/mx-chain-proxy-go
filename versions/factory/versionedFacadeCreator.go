--- conflicted
+++ resolved
@@ -23,11 +23,8 @@
 	ScQueryProcessor             facade.SCQueryService
 	TransactionProcessor         facade.TransactionProcessor
 	ValidatorStatisticsProcessor facade.ValidatorStatisticsProcessor
-<<<<<<< HEAD
+	ProofProcessor               facade.ProofProcessor
 	DnsProcessor                 facade.DnsProcessor
-=======
-	ProofProcessor               facade.ProofProcessor
->>>>>>> 96bd855a
 	PubKeyConverter              core.PubkeyConverter
 }
 
@@ -105,11 +102,8 @@
 		ScQueryProcessor:             facadeArgs.ScQueryProcessor,
 		TransactionProcessor:         facadeArgs.TransactionProcessor,
 		ValidatorStatisticsProcessor: facadeArgs.ValidatorStatisticsProcessor,
-<<<<<<< HEAD
+		ProofProcessor:               facadeArgs.ProofProcessor,
 		DnsProcessor:                 facadeArgs.DnsProcessor,
-=======
-		ProofProcessor:               facadeArgs.ProofProcessor,
->>>>>>> 96bd855a
 		PubKeyConverter:              facadeArgs.PubKeyConverter,
 	}
 
@@ -200,11 +194,8 @@
 		args.FaucetProcessor,
 		args.NodeStatusProcessor,
 		args.BlockProcessor,
-<<<<<<< HEAD
+		args.ProofProcessor,
 		args.DnsProcessor,
-=======
-		args.ProofProcessor,
->>>>>>> 96bd855a
 		args.PubKeyConverter,
 	)
 }