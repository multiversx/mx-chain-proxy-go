package data

import (
	"math/big"

	"github.com/ElrondNetwork/elrond-go-core/core"
	"github.com/ElrondNetwork/elrond-go-core/core/check"
	"github.com/ElrondNetwork/elrond-go-core/data/transaction"
)

// Transaction represents the structure that maps and validates user input for publishing a new transaction
type Transaction struct {
	// This field is used to tag transactions for send-multiple route
	Index             int    `json:"-"`
	Nonce             uint64 `json:"nonce"`
	Value             string `json:"value"`
	Receiver          string `json:"receiver"`
	Sender            string `json:"sender"`
	SenderUsername    []byte `json:"senderUsername,omitempty"`
	ReceiverUsername  []byte `json:"receiverUsername,omitempty"`
	GasPrice          uint64 `json:"gasPrice"`
	GasLimit          uint64 `json:"gasLimit"`
	Data              []byte `json:"data,omitempty"`
	Signature         string `json:"signature,omitempty"`
	ChainID           string `json:"chainID"`
	Version           uint32 `json:"version"`
	Options           uint32 `json:"options,omitempty"`
	GuardianAddr      string `json:"guardian,omitempty"`
	GuardianSignature string `json:"guardianSignature,omitempty"`
}

<<<<<<< HEAD
// FullTransaction is a transaction featuring all data saved in the full history
type FullTransaction struct {
	Type                              string                                `json:"type"`
	Hash                              string                                `json:"hash,omitempty"`
	Nonce                             uint64                                `json:"nonce"`
	Round                             uint64                                `json:"round,omitempty"`
	Epoch                             uint32                                `json:"epoch,omitempty"`
	Value                             string                                `json:"value,omitempty"`
	Receiver                          string                                `json:"receiver,omitempty"`
	Sender                            string                                `json:"sender,omitempty"`
	SenderUsername                    []byte                                `json:"senderUsername,omitempty"`
	ReceiverUsername                  []byte                                `json:"receiverUsername,omitempty"`
	GasPrice                          uint64                                `json:"gasPrice,omitempty"`
	GasLimit                          uint64                                `json:"gasLimit,omitempty"`
	Data                              []byte                                `json:"data,omitempty"`
	CodeMetadata                      []byte                                `json:"codeMetadata,omitempty"`
	Code                              string                                `json:"code,omitempty"`
	PreviousTransactionHash           string                                `json:"previousTransactionHash,omitempty"`
	OriginalTransactionHash           string                                `json:"originalTransactionHash,omitempty"`
	ReturnMessage                     string                                `json:"returnMessage,omitempty"`
	OriginalSender                    string                                `json:"originalSender,omitempty"`
	Signature                         string                                `json:"signature,omitempty"`
	GuardianAddr                      string                                `json:"guardian,omitempty"`
	GuardianSignature                 string                                `json:"guardianSignature,omitempty"`
	SourceShard                       uint32                                `json:"sourceShard"`
	DestinationShard                  uint32                                `json:"destinationShard"`
	BlockNonce                        uint64                                `json:"blockNonce,omitempty"`
	BlockHash                         string                                `json:"blockHash,omitempty"`
	NotarizedAtSourceInMetaNonce      uint64                                `json:"notarizedAtSourceInMetaNonce,omitempty"`
	NotarizedAtSourceInMetaHash       string                                `json:"NotarizedAtSourceInMetaHash,omitempty"`
	NotarizedAtDestinationInMetaNonce uint64                                `json:"notarizedAtDestinationInMetaNonce,omitempty"`
	NotarizedAtDestinationInMetaHash  string                                `json:"notarizedAtDestinationInMetaHash,omitempty"`
	MiniBlockType                     string                                `json:"miniblockType,omitempty"`
	MiniBlockHash                     string                                `json:"miniblockHash,omitempty"`
	Timestamp                         int64                                 `json:"timestamp,omitempty"`
	Status                            transaction.TxStatus                  `json:"status,omitempty"`
	HyperblockNonce                   uint64                                `json:"hyperblockNonce,omitempty"`
	HyperblockHash                    string                                `json:"hyperblockHash,omitempty"`
	Receipt                           *transaction.ApiReceipt               `json:"receipt,omitempty"`
	ScResults                         []*transaction.ApiSmartContractResult `json:"smartContractResults,omitempty"`
	Logs                              *transaction.ApiLogs                  `json:"logs,omitempty"`
	Tokens                            []string                              `json:"tokens,omitempty"`
	ESDTValues                        []string                              `json:"esdtValues,omitempty"`
	Receivers                         []string                              `json:"receivers,omitempty"`
	ReceiversShardIDs                 []uint32                              `json:"receiversShardIDs,omitempty"`
	Operation                         string                                `json:"operation,omitempty"`
	Function                          string                                `json:"function,omitempty"`
	IsRelayed                         bool                                  `json:"isRelayed,omitempty"`
}

=======
>>>>>>> 8bd6b1c7
// GetTransactionResponseData follows the format of the data field of get transaction response
type GetTransactionResponseData struct {
	Transaction transaction.ApiTransactionResult `json:"transaction"`
}

// GetTransactionResponse defines a response from the node holding the transaction sent from the chain
type GetTransactionResponse struct {
	Data  GetTransactionResponseData `json:"data"`
	Error string                     `json:"error"`
	Code  string                     `json:"code"`
}

// transactionWrapper is a wrapper over a normal transaction in order to implement the interface needed in elrond-go
// for computing gas cost for a transaction
type transactionWrapper struct {
	transaction     *Transaction
	pubKeyConverter core.PubkeyConverter
}

// NewTransactionWrapper returns a new instance of transactionWrapper
func NewTransactionWrapper(transaction *Transaction, pubKeyConverter core.PubkeyConverter) (*transactionWrapper, error) {
	if transaction == nil {
		return nil, ErrNilTransaction
	}
	if check.IfNil(pubKeyConverter) {
		return nil, ErrNilPubKeyConverter
	}

	return &transactionWrapper{
		transaction:     transaction,
		pubKeyConverter: pubKeyConverter,
	}, nil
}

// GetValue will return the value of the transaction
func (tw *transactionWrapper) GetValue() *big.Int {
	valueBigInt, ok := big.NewInt(0).SetString(tw.transaction.Value, 10)
	if !ok {
		return big.NewInt(0)
	}

	return valueBigInt
}

// GetRcvAddr will return the receiver address in byte slice format
func (tw *transactionWrapper) GetRcvAddr() []byte {
	rcvrBytes, _ := tw.pubKeyConverter.Decode(tw.transaction.Receiver)
	return rcvrBytes
}

// GetGasLimit will return the gas limit of the transaction
func (tw *transactionWrapper) GetGasLimit() uint64 {
	return tw.transaction.GasLimit
}

// GetGasPrice will return the gas price of the transaction
func (tw *transactionWrapper) GetGasPrice() uint64 {
	return tw.transaction.GasPrice
}

// GetData will return the data of the tx
func (tw *transactionWrapper) GetData() []byte {
	return tw.transaction.Data
}

// TransactionResponseData represents the format of the data field of a transaction response
type TransactionResponseData struct {
	TxHash string `json:"txHash"`
}

// ResponseTransaction defines a response tx holding the resulting hash
type ResponseTransaction struct {
	Data  TransactionResponseData `json:"data"`
	Error string                  `json:"error"`
	Code  string                  `json:"code"`
}

// TransactionSimulationResults holds the results of a transaction's simulation
type TransactionSimulationResults struct {
	Status     transaction.TxStatus                           `json:"status,omitempty"`
	FailReason string                                         `json:"failReason,omitempty"`
	ScResults  map[string]*transaction.ApiSmartContractResult `json:"scResults,omitempty"`
	Receipts   map[string]*transaction.ApiReceipt             `json:"receipts,omitempty"`
	Hash       string                                         `json:"hash,omitempty"`
}

// TransactionSimulationResponseData represents the format of the data field of a transaction simulation response
type TransactionSimulationResponseData struct {
	Result TransactionSimulationResults `json:"result"`
}

// ResponseTransactionSimulation defines a response tx holding the results of simulating a transaction execution
type ResponseTransactionSimulation struct {
	Data  TransactionSimulationResponseData `json:"data"`
	Error string                            `json:"error"`
	Code  ReturnCode                        `json:"code"`
}

// TransactionSimulationResponseDataCrossShard represents the format of the data field of a transaction simulation response in cross shard transactions
type TransactionSimulationResponseDataCrossShard struct {
	Result map[string]TransactionSimulationResults `json:"result"`
}

// ResponseTransactionSimulationCrossShard defines a response tx holding the results of simulating a transaction execution in a cross-shard way
type ResponseTransactionSimulationCrossShard struct {
	Data  TransactionSimulationResponseDataCrossShard `json:"data"`
	Error string                                      `json:"error"`
	Code  ReturnCode                                  `json:"code"`
}

// MultipleTransactionsResponseData holds the data which is returned when sending a bulk of transactions
type MultipleTransactionsResponseData struct {
	NumOfTxs  uint64         `json:"txsSent"`
	TxsHashes map[int]string `json:"txsHashes"`
}

// ResponseMultipleTransactions defines a response from the node holding the number of transactions sent to the chain
type ResponseMultipleTransactions struct {
	Data  MultipleTransactionsResponseData `json:"data"`
	Error string                           `json:"error"`
	Code  string                           `json:"code"`
}

// TxCostResponseData follows the format of the data field of a transaction cost request
type TxCostResponseData struct {
	TxCost     uint64                                     `json:"txGasUnits"`
	RetMessage string                                     `json:"returnMessage"`
	ScResults  map[string]*ExtendedApiSmartContractResult `json:"smartContractResults"`
}

// ExtendedApiSmartContractResult extends the structure transaction.ApiSmartContractResult with an extra field
type ExtendedApiSmartContractResult struct {
	*transaction.ApiSmartContractResult
	Used bool `json:"-"`
}

// ResponseTxCost defines a response from the node holding the transaction cost
type ResponseTxCost struct {
	Data  TxCostResponseData `json:"data"`
	Error string             `json:"error"`
	Code  string             `json:"code"`
}

// ResponseTxStatus defines a response from the node holding the transaction status
type ResponseTxStatus struct {
	Status string `json:"status"`
}

// FundsRequest represents the data structure needed as input for sending funds from a node to an address
type FundsRequest struct {
	Receiver string   `form:"receiver" json:"receiver"`
	Value    *big.Int `form:"value" json:"value,omitempty"`
	TxCount  int      `form:"txCount" json:"txCount,omitempty"`
}

// ResponseFunds defines the response structure for the node's generate-and-send-multiple endpoint
type ResponseFunds struct {
	Message string `json:"message"`
}

// WrappedTransaction represents a wrapped transaction that is received from tx pool
type WrappedTransaction struct {
	TxFields map[string]interface{} `json:"txFields"`
}

// TransactionsPool represents a structure that holds all wrapped transactions from pool
type TransactionsPool struct {
	RegularTransactions  []WrappedTransaction `json:"regularTransactions"`
	SmartContractResults []WrappedTransaction `json:"smartContractResults"`
	Rewards              []WrappedTransaction `json:"rewards"`
}

// TransactionsPoolResponseData matches the data field of get tx pool response
type TransactionsPoolResponseData struct {
	Transactions TransactionsPool `json:"txPool"`
}

// TransactionsPoolApiResponse matches the output of an observer's tx pool endpoint
type TransactionsPoolApiResponse struct {
	Data  TransactionsPoolResponseData `json:"data"`
	Error string                       `json:"error"`
	Code  string                       `json:"code"`
}

// TransactionsPoolForSender represents a structure that holds wrapped transactions from pool for a sender
type TransactionsPoolForSender struct {
	Transactions []WrappedTransaction `json:"transactions"`
}

// TransactionsPoolForSenderResponseData matches the data field of get tx pool for sender response
type TransactionsPoolForSenderResponseData struct {
	TxPool TransactionsPoolForSender `json:"txPool"`
}

// TransactionsPoolForSenderApiResponse matches the output of an observer's tx pool for sender endpoint
type TransactionsPoolForSenderApiResponse struct {
	Data  TransactionsPoolForSenderResponseData `json:"data"`
	Error string                                `json:"error"`
	Code  string                                `json:"code"`
}

// TransactionsPoolLastNonceForSender matches the data field of get last nonce from pool for sender response
type TransactionsPoolLastNonceForSender struct {
	Nonce uint64 `json:"nonce"`
}

// TransactionsPoolLastNonceForSenderApiResponse matches the output of an observer's last nonce from tx pool for sender endpoint
type TransactionsPoolLastNonceForSenderApiResponse struct {
	Data  TransactionsPoolLastNonceForSender `json:"data"`
	Error string                             `json:"error"`
	Code  string                             `json:"code"`
}

// NonceGap represents a struct that holds a nonce gap from tx pool
// From - first unknown nonce
// To   - last unknown nonce
type NonceGap struct {
	From uint64 `json:"from"`
	To   uint64 `json:"to"`
}

// TransactionsPoolNonceGaps represents a structure that holds nonce gaps
type TransactionsPoolNonceGaps struct {
	Gaps []NonceGap `json:"gaps"`
}

// TransactionsPoolNonceGapsForSenderResponseData matches the data field of get nonce gaps from tx pool for sender response
type TransactionsPoolNonceGapsForSenderResponseData struct {
	NonceGaps TransactionsPoolNonceGaps `json:"nonceGaps"`
}

// TransactionsPoolNonceGapsForSenderApiResponse matches the output of an observer's nonce gaps from tx pool for sender endpoint
type TransactionsPoolNonceGapsForSenderApiResponse struct {
	Data  TransactionsPoolNonceGapsForSenderResponseData `json:"data"`
	Error string                                         `json:"error"`
	Code  string                                         `json:"code"`
}<|MERGE_RESOLUTION|>--- conflicted
+++ resolved
@@ -29,59 +29,6 @@
 	GuardianSignature string `json:"guardianSignature,omitempty"`
 }
 
-<<<<<<< HEAD
-// FullTransaction is a transaction featuring all data saved in the full history
-type FullTransaction struct {
-	Type                              string                                `json:"type"`
-	Hash                              string                                `json:"hash,omitempty"`
-	Nonce                             uint64                                `json:"nonce"`
-	Round                             uint64                                `json:"round,omitempty"`
-	Epoch                             uint32                                `json:"epoch,omitempty"`
-	Value                             string                                `json:"value,omitempty"`
-	Receiver                          string                                `json:"receiver,omitempty"`
-	Sender                            string                                `json:"sender,omitempty"`
-	SenderUsername                    []byte                                `json:"senderUsername,omitempty"`
-	ReceiverUsername                  []byte                                `json:"receiverUsername,omitempty"`
-	GasPrice                          uint64                                `json:"gasPrice,omitempty"`
-	GasLimit                          uint64                                `json:"gasLimit,omitempty"`
-	Data                              []byte                                `json:"data,omitempty"`
-	CodeMetadata                      []byte                                `json:"codeMetadata,omitempty"`
-	Code                              string                                `json:"code,omitempty"`
-	PreviousTransactionHash           string                                `json:"previousTransactionHash,omitempty"`
-	OriginalTransactionHash           string                                `json:"originalTransactionHash,omitempty"`
-	ReturnMessage                     string                                `json:"returnMessage,omitempty"`
-	OriginalSender                    string                                `json:"originalSender,omitempty"`
-	Signature                         string                                `json:"signature,omitempty"`
-	GuardianAddr                      string                                `json:"guardian,omitempty"`
-	GuardianSignature                 string                                `json:"guardianSignature,omitempty"`
-	SourceShard                       uint32                                `json:"sourceShard"`
-	DestinationShard                  uint32                                `json:"destinationShard"`
-	BlockNonce                        uint64                                `json:"blockNonce,omitempty"`
-	BlockHash                         string                                `json:"blockHash,omitempty"`
-	NotarizedAtSourceInMetaNonce      uint64                                `json:"notarizedAtSourceInMetaNonce,omitempty"`
-	NotarizedAtSourceInMetaHash       string                                `json:"NotarizedAtSourceInMetaHash,omitempty"`
-	NotarizedAtDestinationInMetaNonce uint64                                `json:"notarizedAtDestinationInMetaNonce,omitempty"`
-	NotarizedAtDestinationInMetaHash  string                                `json:"notarizedAtDestinationInMetaHash,omitempty"`
-	MiniBlockType                     string                                `json:"miniblockType,omitempty"`
-	MiniBlockHash                     string                                `json:"miniblockHash,omitempty"`
-	Timestamp                         int64                                 `json:"timestamp,omitempty"`
-	Status                            transaction.TxStatus                  `json:"status,omitempty"`
-	HyperblockNonce                   uint64                                `json:"hyperblockNonce,omitempty"`
-	HyperblockHash                    string                                `json:"hyperblockHash,omitempty"`
-	Receipt                           *transaction.ApiReceipt               `json:"receipt,omitempty"`
-	ScResults                         []*transaction.ApiSmartContractResult `json:"smartContractResults,omitempty"`
-	Logs                              *transaction.ApiLogs                  `json:"logs,omitempty"`
-	Tokens                            []string                              `json:"tokens,omitempty"`
-	ESDTValues                        []string                              `json:"esdtValues,omitempty"`
-	Receivers                         []string                              `json:"receivers,omitempty"`
-	ReceiversShardIDs                 []uint32                              `json:"receiversShardIDs,omitempty"`
-	Operation                         string                                `json:"operation,omitempty"`
-	Function                          string                                `json:"function,omitempty"`
-	IsRelayed                         bool                                  `json:"isRelayed,omitempty"`
-}
-
-=======
->>>>>>> 8bd6b1c7
 // GetTransactionResponseData follows the format of the data field of get transaction response
 type GetTransactionResponseData struct {
 	Transaction transaction.ApiTransactionResult `json:"transaction"`
