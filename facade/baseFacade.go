package facade

import (
	"encoding/json"
	"math/big"

	"github.com/ElrondNetwork/elrond-go-core/core"
	"github.com/ElrondNetwork/elrond-go-core/data/transaction"
	"github.com/ElrondNetwork/elrond-go-core/data/vm"
	"github.com/ElrondNetwork/elrond-proxy-go/api/groups"
	"github.com/ElrondNetwork/elrond-proxy-go/common"
	"github.com/ElrondNetwork/elrond-proxy-go/data"
)

// interfaces assertions. verifies that all API endpoint have their corresponding methods in the facade
var _ groups.ActionsFacadeHandler = (*ElrondProxyFacade)(nil)
var _ groups.AccountsFacadeHandler = (*ElrondProxyFacade)(nil)
var _ groups.BlockFacadeHandler = (*ElrondProxyFacade)(nil)
var _ groups.BlocksFacadeHandler = (*ElrondProxyFacade)(nil)
var _ groups.BlockAtlasFacadeHandler = (*ElrondProxyFacade)(nil)
var _ groups.HyperBlockFacadeHandler = (*ElrondProxyFacade)(nil)
var _ groups.NetworkFacadeHandler = (*ElrondProxyFacade)(nil)
var _ groups.NodeFacadeHandler = (*ElrondProxyFacade)(nil)
var _ groups.TransactionFacadeHandler = (*ElrondProxyFacade)(nil)
var _ groups.ValidatorFacadeHandler = (*ElrondProxyFacade)(nil)
var _ groups.VmValuesFacadeHandler = (*ElrondProxyFacade)(nil)
var _ groups.ProofFacadeHandler = (*ElrondProxyFacade)(nil)

// ElrondProxyFacade implements the facade used in api calls
type ElrondProxyFacade struct {
	actionsProc      ActionsProcessor
	accountProc      AccountProcessor
	txProc           TransactionProcessor
	scQueryService   SCQueryService
	nodeGroupProc    NodeGroupProcessor
	valStatsProc     ValidatorStatisticsProcessor
	faucetProc       FaucetProcessor
	nodeStatusProc   NodeStatusProcessor
	blockProc        BlockProcessor
	blocksProc       BlocksProcessor
	proofProc        ProofProcessor
	esdtSuppliesProc ESDTSupplyProcessor
	statusProc       StatusProcessor

	pubKeyConverter core.PubkeyConverter
}

// NewElrondProxyFacade creates a new ElrondProxyFacade instance
func NewElrondProxyFacade(
	actionsProc ActionsProcessor,
	accountProc AccountProcessor,
	txProc TransactionProcessor,
	scQueryService SCQueryService,
	nodeGroupProc NodeGroupProcessor,
	valStatsProc ValidatorStatisticsProcessor,
	faucetProc FaucetProcessor,
	nodeStatusProc NodeStatusProcessor,
	blockProc BlockProcessor,
	blocksProc BlocksProcessor,
	proofProc ProofProcessor,
	pubKeyConverter core.PubkeyConverter,
	esdtSuppliesProc ESDTSupplyProcessor,
	statusProc StatusProcessor,
) (*ElrondProxyFacade, error) {
	if actionsProc == nil {
		return nil, ErrNilActionsProcessor
	}
	if accountProc == nil {
		return nil, ErrNilAccountProcessor
	}
	if txProc == nil {
		return nil, ErrNilTransactionProcessor
	}
	if scQueryService == nil {
		return nil, ErrNilSCQueryService
	}
	if nodeGroupProc == nil {
		return nil, ErrNilNodeGroupProcessor
	}
	if valStatsProc == nil {
		return nil, ErrNilValidatorStatisticsProcessor
	}
	if faucetProc == nil {
		return nil, ErrNilFaucetProcessor
	}
	if nodeStatusProc == nil {
		return nil, ErrNilNodeStatusProcessor
	}
	if blockProc == nil {
		return nil, ErrNilBlockProcessor
	}
	if blocksProc == nil {
		return nil, ErrNilBlocksProcessor
	}
	if proofProc == nil {
		return nil, ErrNilProofProcessor
	}
	if esdtSuppliesProc == nil {
		return nil, ErrNilESDTSuppliesProcessor
	}
	if statusProc == nil {
		return nil, ErrNilStatusProcessor
	}

	return &ElrondProxyFacade{
		actionsProc:      actionsProc,
		accountProc:      accountProc,
		txProc:           txProc,
		scQueryService:   scQueryService,
		nodeGroupProc:    nodeGroupProc,
		valStatsProc:     valStatsProc,
		faucetProc:       faucetProc,
		nodeStatusProc:   nodeStatusProc,
		blockProc:        blockProc,
		blocksProc:       blocksProc,
		proofProc:        proofProc,
		pubKeyConverter:  pubKeyConverter,
		esdtSuppliesProc: esdtSuppliesProc,
		statusProc:       statusProc,
	}, nil
}

// GetAccount returns an account based on the input address
func (epf *ElrondProxyFacade) GetAccount(address string, options common.AccountQueryOptions) (*data.AccountModel, error) {
	return epf.accountProc.GetAccount(address, options)
}

// GetKeyValuePairs returns the key-value pairs for the given address
func (epf *ElrondProxyFacade) GetKeyValuePairs(address string, options common.AccountQueryOptions) (*data.GenericAPIResponse, error) {
	return epf.accountProc.GetKeyValuePairs(address, options)
}

// GetValueForKey returns the value for the given address and key
func (epf *ElrondProxyFacade) GetValueForKey(address string, key string, options common.AccountQueryOptions) (string, error) {
	return epf.accountProc.GetValueForKey(address, key, options)
}

// GetShardIDForAddress returns the computed shard ID for the given address based on the current proxy's configuration
func (epf *ElrondProxyFacade) GetShardIDForAddress(address string) (uint32, error) {
	return epf.accountProc.GetShardIDForAddress(address)
}

// GetTransactions returns transactions by address
func (epf *ElrondProxyFacade) GetTransactions(address string) ([]data.DatabaseTransaction, error) {
	return epf.accountProc.GetTransactions(address)
}

// GetESDTTokenData returns the token data for a given token name
func (epf *ElrondProxyFacade) GetESDTTokenData(address string, key string, options common.AccountQueryOptions) (*data.GenericAPIResponse, error) {
	return epf.accountProc.GetESDTTokenData(address, key, options)
}

// GetESDTNftTokenData returns the token data for a given token name
func (epf *ElrondProxyFacade) GetESDTNftTokenData(address string, key string, nonce uint64, options common.AccountQueryOptions) (*data.GenericAPIResponse, error) {
	return epf.accountProc.GetESDTNftTokenData(address, key, nonce, options)
}

// GetESDTsWithRole returns the tokens where the given address has the assigned role
func (epf *ElrondProxyFacade) GetESDTsWithRole(address string, role string, options common.AccountQueryOptions) (*data.GenericAPIResponse, error) {
	return epf.accountProc.GetESDTsWithRole(address, role, options)
}

// GetESDTsRoles returns the tokens and roles for the given address
func (epf *ElrondProxyFacade) GetESDTsRoles(address string, options common.AccountQueryOptions) (*data.GenericAPIResponse, error) {
	return epf.accountProc.GetESDTsRoles(address, options)
}

// GetNFTTokenIDsRegisteredByAddress returns the token identifiers of the NFTs registered by the address
func (epf *ElrondProxyFacade) GetNFTTokenIDsRegisteredByAddress(address string, options common.AccountQueryOptions) (*data.GenericAPIResponse, error) {
	return epf.accountProc.GetNFTTokenIDsRegisteredByAddress(address, options)
}

// GetAllESDTTokens returns all the ESDT tokens for a given address
func (epf *ElrondProxyFacade) GetAllESDTTokens(address string, options common.AccountQueryOptions) (*data.GenericAPIResponse, error) {
	return epf.accountProc.GetAllESDTTokens(address, options)
}

// SendTransaction should send the transaction to the correct observer
func (epf *ElrondProxyFacade) SendTransaction(tx *data.Transaction) (int, string, error) {
	return epf.txProc.SendTransaction(tx)
}

// SendMultipleTransactions should send the transactions to the correct observers
func (epf *ElrondProxyFacade) SendMultipleTransactions(txs []*data.Transaction) (data.MultipleTransactionsResponseData, error) {
	return epf.txProc.SendMultipleTransactions(txs)
}

// SimulateTransaction should send the transaction to the correct observer for simulation
func (epf *ElrondProxyFacade) SimulateTransaction(tx *data.Transaction, checkSignature bool) (*data.GenericAPIResponse, error) {
	return epf.txProc.SimulateTransaction(tx, checkSignature)
}

// TransactionCostRequest should return how many gas units a transaction will cost
func (epf *ElrondProxyFacade) TransactionCostRequest(tx *data.Transaction) (*data.TxCostResponseData, error) {
	return epf.txProc.TransactionCostRequest(tx)
}

// GetTransactionStatus should return transaction status
func (epf *ElrondProxyFacade) GetTransactionStatus(txHash string, sender string) (string, error) {
	return epf.txProc.GetTransactionStatus(txHash, sender)
}

// GetTransaction should return a transaction by hash
func (epf *ElrondProxyFacade) GetTransaction(txHash string, withResults bool) (*transaction.ApiTransactionResult, error) {
	return epf.txProc.GetTransaction(txHash, withResults)
}

// ReloadObservers will try to reload the observers
func (epf *ElrondProxyFacade) ReloadObservers() data.NodesReloadResponse {
	return epf.actionsProc.ReloadObservers()
}

// ReloadFullHistoryObservers will try to reload the full history observers
func (epf *ElrondProxyFacade) ReloadFullHistoryObservers() data.NodesReloadResponse {
	return epf.actionsProc.ReloadFullHistoryObservers()
}

// GetTransactionByHashAndSenderAddress should return a transaction by hash and sender address
func (epf *ElrondProxyFacade) GetTransactionByHashAndSenderAddress(txHash string, sndAddr string, withEvents bool) (*transaction.ApiTransactionResult, int, error) {
	return epf.txProc.GetTransactionByHashAndSenderAddress(txHash, sndAddr, withEvents)
}

// IsFaucetEnabled returns true if the faucet mechanism is enabled or false otherwise
func (epf *ElrondProxyFacade) IsFaucetEnabled() bool {
	return epf.faucetProc.IsEnabled()
}

// SendUserFunds should send a transaction to load one user's account with extra funds from an account in the pem file
func (epf *ElrondProxyFacade) SendUserFunds(receiver string, value *big.Int) error {
	senderSk, senderPk, err := epf.faucetProc.SenderDetailsFromPem(receiver)
	if err != nil {
		return err
	}

	senderAccount, err := epf.accountProc.GetAccount(senderPk, common.AccountQueryOptions{})
	if err != nil {
		return err
	}

	networkCfg, err := epf.getNetworkConfig()
	if err != nil {
		return err
	}

	tx, err := epf.faucetProc.GenerateTxForSendUserFunds(
		senderSk,
		senderPk,
		senderAccount.Account.Nonce,
		receiver,
		value,
		networkCfg,
	)
	if err != nil {
		return err
	}

	_, _, err = epf.txProc.SendTransaction(tx)
	return err
}

func (epf *ElrondProxyFacade) getNetworkConfig() (*data.NetworkConfig, error) {
	genericResponse, err := epf.nodeStatusProc.GetNetworkConfigMetrics()
	if err != nil {
		return nil, err
	}

	networkConfigBytes, err := json.Marshal(&genericResponse.Data)
	if err != nil {
		return nil, err
	}

	networkCfg := &data.NetworkConfig{}
	err = json.Unmarshal(networkConfigBytes, networkCfg)

	return networkCfg, err
}

// ExecuteSCQuery retrieves data from existing SC trie through the use of a VM
func (epf *ElrondProxyFacade) ExecuteSCQuery(query *data.SCQuery) (*vm.VMOutputApi, error) {
	return epf.scQueryService.ExecuteQuery(query)
}

// GetHeartbeatData retrieves the heartbeat status from one observer
func (epf *ElrondProxyFacade) GetHeartbeatData() (*data.HeartbeatResponse, error) {
	return epf.nodeGroupProc.GetHeartbeatData()
}

// GetNetworkConfigMetrics retrieves the node's configuration's metrics
func (epf *ElrondProxyFacade) GetNetworkConfigMetrics() (*data.GenericAPIResponse, error) {
	return epf.nodeStatusProc.GetNetworkConfigMetrics()
}

// GetNetworkStatusMetrics retrieves the node's network metrics for a given shard
func (epf *ElrondProxyFacade) GetNetworkStatusMetrics(shardID uint32) (*data.GenericAPIResponse, error) {
	return epf.nodeStatusProc.GetNetworkStatusMetrics(shardID)
}

// GetESDTSupply retrieves the supply for the provided token
func (epf *ElrondProxyFacade) GetESDTSupply(token string) (*data.ESDTSupplyResponse, error) {
	return epf.esdtSuppliesProc.GetESDTSupply(token)
}

// GetEconomicsDataMetrics retrieves the node's network metrics for a given shard
func (epf *ElrondProxyFacade) GetEconomicsDataMetrics() (*data.GenericAPIResponse, error) {
	return epf.nodeStatusProc.GetEconomicsDataMetrics()
}

// GetDelegatedInfo retrieves the node's network delegated info
func (epf *ElrondProxyFacade) GetDelegatedInfo() (*data.GenericAPIResponse, error) {
	return epf.nodeStatusProc.GetDelegatedInfo()
}

// GetDirectStakedInfo retrieves the node's direct staked values
func (epf *ElrondProxyFacade) GetDirectStakedInfo() (*data.GenericAPIResponse, error) {
	return epf.nodeStatusProc.GetDirectStakedInfo()
}

// GetAllIssuedESDTs retrieves all the issued ESDTs from the node
func (epf *ElrondProxyFacade) GetAllIssuedESDTs(tokenType string) (*data.GenericAPIResponse, error) {
	return epf.nodeStatusProc.GetAllIssuedESDTs(tokenType)
}

// GetEnableEpochsMetrics retrieves the activation epochs
func (epf *ElrondProxyFacade) GetEnableEpochsMetrics() (*data.GenericAPIResponse, error) {
	return epf.nodeStatusProc.GetEnableEpochsMetrics()
}

// GetRatingsConfig retrieves the node's configuration's metrics
func (epf *ElrondProxyFacade) GetRatingsConfig() (*data.GenericAPIResponse, error) {
	return epf.nodeStatusProc.GetRatingsConfig()
}

// GetBlockByHash retrieves the block by hash for a given shard
func (epf *ElrondProxyFacade) GetBlockByHash(shardID uint32, hash string, options common.BlockQueryOptions) (*data.BlockApiResponse, error) {
	return epf.blockProc.GetBlockByHash(shardID, hash, options)
}

// GetBlockByNonce retrieves the block by nonce for a given shard
func (epf *ElrondProxyFacade) GetBlockByNonce(shardID uint32, nonce uint64, options common.BlockQueryOptions) (*data.BlockApiResponse, error) {
	return epf.blockProc.GetBlockByNonce(shardID, nonce, options)
}

// GetBlocksByRound retrieves the blocks for a given round
func (epf *ElrondProxyFacade) GetBlocksByRound(round uint64, options common.BlockQueryOptions) (*data.BlocksApiResponse, error) {
	return epf.blocksProc.GetBlocksByRound(round, options)
}

// GetInternalBlockByHash retrieves the internal block by hash for a given shard
func (epf *ElrondProxyFacade) GetInternalBlockByHash(shardID uint32, hash string, format common.OutputFormat) (*data.InternalBlockApiResponse, error) {
	return epf.blockProc.GetInternalBlockByHash(shardID, hash, format)
}

// GetInternalBlockByNonce retrieves the internal block by nonce for a given shard
func (epf *ElrondProxyFacade) GetInternalBlockByNonce(shardID uint32, nonce uint64, format common.OutputFormat) (*data.InternalBlockApiResponse, error) {
	return epf.blockProc.GetInternalBlockByNonce(shardID, nonce, format)
}

// GetInternalStartOfEpochMetaBlock retrieves the internal block by nonce for a given shard
func (epf *ElrondProxyFacade) GetInternalStartOfEpochMetaBlock(epoch uint32, format common.OutputFormat) (*data.InternalBlockApiResponse, error) {
	return epf.blockProc.GetInternalStartOfEpochMetaBlock(epoch, format)
}

// GetInternalMiniBlockByHash retrieves the internal miniblock by hash for a given shard
func (epf *ElrondProxyFacade) GetInternalMiniBlockByHash(shardID uint32, hash string, epoch uint32, format common.OutputFormat) (*data.InternalMiniBlockApiResponse, error) {
	return epf.blockProc.GetInternalMiniBlockByHash(shardID, hash, epoch, format)
}

// GetHyperBlockByHash retrieves the hyperblock by hash
func (epf *ElrondProxyFacade) GetHyperBlockByHash(hash string, options common.HyperblockQueryOptions) (*data.HyperblockApiResponse, error) {
	return epf.blockProc.GetHyperBlockByHash(hash, options)
}

// GetHyperBlockByNonce retrieves the block by nonce
func (epf *ElrondProxyFacade) GetHyperBlockByNonce(nonce uint64, options common.HyperblockQueryOptions) (*data.HyperblockApiResponse, error) {
	return epf.blockProc.GetHyperBlockByNonce(nonce, options)
}

// ValidatorStatistics will return the statistics from an observer
func (epf *ElrondProxyFacade) ValidatorStatistics() (map[string]*data.ValidatorApiResponse, error) {
	valStats, err := epf.valStatsProc.GetValidatorStatistics()
	if err != nil {
		return nil, err
	}

	return valStats.Statistics, nil
}

// GetAtlasBlockByShardIDAndNonce returns block by shardID and nonce in a BlockAtlas-friendly-format
func (epf *ElrondProxyFacade) GetAtlasBlockByShardIDAndNonce(shardID uint32, nonce uint64) (data.AtlasBlock, error) {
	return epf.blockProc.GetAtlasBlockByShardIDAndNonce(shardID, nonce)
}

// GetAddressConverter returns the address converter
func (epf *ElrondProxyFacade) GetAddressConverter() (core.PubkeyConverter, error) {
	return epf.pubKeyConverter, nil
}

// GetLatestFullySynchronizedHyperblockNonce returns the latest fully synchronized hyperblock nonce
func (epf *ElrondProxyFacade) GetLatestFullySynchronizedHyperblockNonce() (uint64, error) {
	return epf.nodeStatusProc.GetLatestFullySynchronizedHyperblockNonce()
}

// ComputeTransactionHash will compute hash of a given transaction
func (epf *ElrondProxyFacade) ComputeTransactionHash(tx *data.Transaction) (string, error) {
	return epf.txProc.ComputeTransactionHash(tx)
}

// GetTransactionsPool returns all txs from pool
func (epf *ElrondProxyFacade) GetTransactionsPool(fields string) (*data.TransactionsPool, error) {
	return epf.txProc.GetTransactionsPool(fields)
}

// GetTransactionsPoolForShard returns all txs from shard's pool
func (epf *ElrondProxyFacade) GetTransactionsPoolForShard(shardID uint32, fields string) (*data.TransactionsPool, error) {
	return epf.txProc.GetTransactionsPoolForShard(shardID, fields)
}

// GetTransactionsPoolForSender returns tx pool for sender
func (epf *ElrondProxyFacade) GetTransactionsPoolForSender(sender, fields string) (*data.TransactionsPoolForSender, error) {
	return epf.txProc.GetTransactionsPoolForSender(sender, fields)
}

// GetLastPoolNonceForSender returns last nonce from tx pool for sender
func (epf *ElrondProxyFacade) GetLastPoolNonceForSender(sender string) (uint64, error) {
	return epf.txProc.GetLastPoolNonceForSender(sender)
}

// IsOldStorageForToken returns true is the storage for a given token is old
func (epf *ElrondProxyFacade) IsOldStorageForToken(tokenID string, nonce uint64) (bool, error) {
<<<<<<< HEAD
	return epf.heartbeatProc.IsOldStorageForToken(tokenID, nonce)
=======
	return epf.nodeGroupProc.IsOldStorageForToken(tokenID, nonce)
>>>>>>> 5a66805c
}

// GetTransactionsPoolNonceGapsForSender returns all nonce gaps from tx pool for sender
func (epf *ElrondProxyFacade) GetTransactionsPoolNonceGapsForSender(sender string) (*data.TransactionsPoolNonceGaps, error) {
	return epf.txProc.GetTransactionsPoolNonceGapsForSender(sender)
}

// GetProof returns the Merkle proof for the given address
func (epf *ElrondProxyFacade) GetProof(rootHash string, address string) (*data.GenericAPIResponse, error) {
	return epf.proofProc.GetProof(rootHash, address)
}

// GetProofCurrentRootHash returns the Merkle proof for the given address
func (epf *ElrondProxyFacade) GetProofCurrentRootHash(address string) (*data.GenericAPIResponse, error) {
	return epf.proofProc.GetProofCurrentRootHash(address)
}

// VerifyProof verifies the given Merkle proof
func (epf *ElrondProxyFacade) VerifyProof(rootHash string, address string, proof []string) (*data.GenericAPIResponse, error) {
	return epf.proofProc.VerifyProof(rootHash, address, proof)
}

// GetMetrics will return the status metrics
func (epf *ElrondProxyFacade) GetMetrics() map[string]*data.EndpointMetrics {
	return epf.statusProc.GetMetrics()
}

// GetMetricsForPrometheus will return the status metrics in a prometheus format
func (epf *ElrondProxyFacade) GetMetricsForPrometheus() string {
	return epf.statusProc.GetMetricsForPrometheus()
}

// GetGenesisNodesPubKeys retrieves the node's configuration public keys
func (epf *ElrondProxyFacade) GetGenesisNodesPubKeys() (*data.GenericAPIResponse, error) {
	return epf.nodeStatusProc.GetGenesisNodesPubKeys()
}

// GetGasConfigs retrieves the current gas schedule configs
func (epf *ElrondProxyFacade) GetGasConfigs() (*data.GenericAPIResponse, error) {
	return epf.nodeStatusProc.GetGasConfigs()
}

// GetEpochStartData retrieves epoch start data for the provides epoch and shard ID
func (epf *ElrondProxyFacade) GetEpochStartData(epoch uint32, shardID uint32) (*data.GenericAPIResponse, error) {
	return epf.nodeStatusProc.GetEpochStartData(epoch, shardID)
}<|MERGE_RESOLUTION|>--- conflicted
+++ resolved
@@ -427,11 +427,7 @@
 
 // IsOldStorageForToken returns true is the storage for a given token is old
 func (epf *ElrondProxyFacade) IsOldStorageForToken(tokenID string, nonce uint64) (bool, error) {
-<<<<<<< HEAD
-	return epf.heartbeatProc.IsOldStorageForToken(tokenID, nonce)
-=======
 	return epf.nodeGroupProc.IsOldStorageForToken(tokenID, nonce)
->>>>>>> 5a66805c
 }
 
 // GetTransactionsPoolNonceGapsForSender returns all nonce gaps from tx pool for sender
