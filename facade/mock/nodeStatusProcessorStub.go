package mock

import "github.com/ElrondNetwork/elrond-proxy-go/data"

// NodeStatusProcessorStub --
type NodeStatusProcessorStub struct {
	GetConfigMetricsCalled        func() (*data.GenericAPIResponse, error)
	GetNetworkMetricsCalled       func(shardID uint32) (*data.GenericAPIResponse, error)
	GetLatestBlockNonceCalled     func() (uint64, error)
	GetEconomicsDataMetricsCalled func() (*data.GenericAPIResponse, error)
<<<<<<< HEAD
	GetAllIssuedESDTsCalled       func(tokenType string) (*data.GenericAPIResponse, error)
=======
	GetAllIssuedESDTsCalled       func() (*data.GenericAPIResponse, error)
	GetDirectStakedInfoCalled     func() (*data.GenericAPIResponse, error)
	GetDelegatedInfoCalled        func() (*data.GenericAPIResponse, error)
>>>>>>> b2616989
	GetEnableEpochsMetricsCalled  func() (*data.GenericAPIResponse, error)
}

// GetNetworkConfigMetrics --
func (nsps *NodeStatusProcessorStub) GetNetworkConfigMetrics() (*data.GenericAPIResponse, error) {
	return nsps.GetConfigMetricsCalled()
}

// GetNetworkStatusMetrics --
func (nsps *NodeStatusProcessorStub) GetNetworkStatusMetrics(shardID uint32) (*data.GenericAPIResponse, error) {
	return nsps.GetNetworkMetricsCalled(shardID)
}

// GetEconomicsDataMetrics --
func (nsps *NodeStatusProcessorStub) GetEconomicsDataMetrics() (*data.GenericAPIResponse, error) {
	return nsps.GetEconomicsDataMetricsCalled()
}

// GetLatestBlockNonce -
func (nsps *NodeStatusProcessorStub) GetLatestFullySynchronizedHyperblockNonce() (uint64, error) {
	return nsps.GetLatestBlockNonceCalled()
}

// GetAllIssuedESDTs -
func (nsps *NodeStatusProcessorStub) GetAllIssuedESDTs(tokenType string) (*data.GenericAPIResponse, error) {
	return nsps.GetAllIssuedESDTsCalled(tokenType)
}

// GetDirectStakedInfo -
func (nsps *NodeStatusProcessorStub) GetDirectStakedInfo() (*data.GenericAPIResponse, error) {
	return nsps.GetDirectStakedInfoCalled()
}

// GetDelegatedInfo-
func (nsps *NodeStatusProcessorStub) GetDelegatedInfo() (*data.GenericAPIResponse, error) {
	return nsps.GetDelegatedInfoCalled()
}

// GetEnableEpochsMetrics -
func (nsps *NodeStatusProcessorStub) GetEnableEpochsMetrics() (*data.GenericAPIResponse, error) {
	return nsps.GetEnableEpochsMetricsCalled()
}<|MERGE_RESOLUTION|>--- conflicted
+++ resolved
@@ -8,13 +8,9 @@
 	GetNetworkMetricsCalled       func(shardID uint32) (*data.GenericAPIResponse, error)
 	GetLatestBlockNonceCalled     func() (uint64, error)
 	GetEconomicsDataMetricsCalled func() (*data.GenericAPIResponse, error)
-<<<<<<< HEAD
 	GetAllIssuedESDTsCalled       func(tokenType string) (*data.GenericAPIResponse, error)
-=======
-	GetAllIssuedESDTsCalled       func() (*data.GenericAPIResponse, error)
 	GetDirectStakedInfoCalled     func() (*data.GenericAPIResponse, error)
 	GetDelegatedInfoCalled        func() (*data.GenericAPIResponse, error)
->>>>>>> b2616989
 	GetEnableEpochsMetricsCalled  func() (*data.GenericAPIResponse, error)
 }
 
