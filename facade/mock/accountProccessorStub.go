--- conflicted
+++ resolved
@@ -19,11 +19,8 @@
 	GetNFTTokenIDsRegisteredByAddressCalled func(address string, options common.AccountQueryOptions) (*data.GenericAPIResponse, error)
 	GetKeyValuePairsCalled                  func(address string, options common.AccountQueryOptions) (*data.GenericAPIResponse, error)
 	GetESDTsRolesCalled                     func(address string, options common.AccountQueryOptions) (*data.GenericAPIResponse, error)
-<<<<<<< HEAD
+	GetCodeHashCalled                       func(address string, options common.AccountQueryOptions) (*data.GenericAPIResponse, error)
 	GetGuardianDataCalled                   func(address string, options common.AccountQueryOptions) (*data.GenericAPIResponse, error)
-=======
-	GetCodeHashCalled                       func(address string, options common.AccountQueryOptions) (*data.GenericAPIResponse, error)
->>>>>>> defb4ba7
 }
 
 // GetKeyValuePairs -
@@ -90,16 +87,12 @@
 	return aps.GetTransactionsCalled(address)
 }
 
-<<<<<<< HEAD
-// ValidatorStatistics -
-=======
 // GetCodeHash -
 func (aps *AccountProcessorStub) GetCodeHash(address string, options common.AccountQueryOptions) (*data.GenericAPIResponse, error) {
 	return aps.GetCodeHashCalled(address, options)
 }
 
-// ValidatorStatistics --
->>>>>>> defb4ba7
+// ValidatorStatistics -
 func (aps *AccountProcessorStub) ValidatorStatistics() (map[string]*data.ValidatorApiResponse, error) {
 	return aps.ValidatorStatisticsCalled()
 }