--- conflicted
+++ resolved
@@ -537,11 +537,8 @@
 		ScQueryProcessor:             scQueryProc,
 		TransactionProcessor:         txProc,
 		ValidatorStatisticsProcessor: valStatsProc,
-<<<<<<< HEAD
+		ProofProcessor:               proofProc,
 		DnsProcessor:                 dnsProc,
-=======
-		ProofProcessor:               proofProc,
->>>>>>> 96bd855a
 		PubKeyConverter:              pubKeyConverter,
 	}
 
