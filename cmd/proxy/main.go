--- conflicted
+++ resolved
@@ -240,16 +240,12 @@
 		return nil, err
 	}
 
-<<<<<<< HEAD
 	shardCoord, err := getShardCoordinator(cfg)
 	if err != nil {
 		return nil, err
 	}
 
 	bp, err := process.NewBaseProcessor(addrConv, shardCoord)
-=======
-	bp, err := process.NewBaseProcessor(addrConv, cfg.GeneralSettings.RequestTimeoutSec)
->>>>>>> beb09b00
 	if err != nil {
 		return nil, err
 	}
