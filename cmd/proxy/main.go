package main

import (
	"context"
	"fmt"
	"io"
	"math/big"
	"net/http"
	"os"
	"os/signal"
	"runtime"
	"time"

	"github.com/multiversx/mx-chain-core-go/core"
	"github.com/multiversx/mx-chain-core-go/core/check"
	"github.com/multiversx/mx-chain-core-go/core/pubkeyConverter"
	"github.com/multiversx/mx-chain-core-go/core/sharding"
	hasherFactory "github.com/multiversx/mx-chain-core-go/hashing/factory"
	marshalFactory "github.com/multiversx/mx-chain-core-go/marshal/factory"
	logger "github.com/multiversx/mx-chain-logger-go"
	"github.com/multiversx/mx-chain-logger-go/file"
	"github.com/urfave/cli"

	"github.com/multiversx/mx-chain-proxy-go/api"
	"github.com/multiversx/mx-chain-proxy-go/common"
	"github.com/multiversx/mx-chain-proxy-go/config"
	"github.com/multiversx/mx-chain-proxy-go/data"
	"github.com/multiversx/mx-chain-proxy-go/factory"
	"github.com/multiversx/mx-chain-proxy-go/factory/runType"
	"github.com/multiversx/mx-chain-proxy-go/metrics"
	"github.com/multiversx/mx-chain-proxy-go/observer"
	"github.com/multiversx/mx-chain-proxy-go/process"
	"github.com/multiversx/mx-chain-proxy-go/process/cache"
	processFactory "github.com/multiversx/mx-chain-proxy-go/process/factory"
	"github.com/multiversx/mx-chain-proxy-go/testing"
	versionsFactory "github.com/multiversx/mx-chain-proxy-go/versions/factory"
)

const (
	defaultLogsPath      = "logs"
	logFilePrefix        = "mx-chain-proxy-go"
	logFileLifeSpanInSec = 86400
	logFileMaxSizeInMB   = 1024
	addressHRP           = "erd"
)

// commitID and appVersion should be populated at build time using ldflags
//
// Usage examples:
// linux/mac:
//
//	go build -i -v -ldflags="-X main.appVersion=$(git describe --tags --long --dirty) -X main.commitID=$(git rev-parse HEAD)"
//
// windows:
//
//	for /f %i in ('git describe --tags --long --dirty') do set VERS=%i
//	go build -i -v -ldflags="-X main.appVersion=%VERS%"
var commitID = common.UndefinedCommitString
var appVersion = common.UnVersionedAppString

var (
	memoryBallastObject []byte
	proxyHelpTemplate   = `NAME:
   {{.Name}} - {{.Usage}}
USAGE:
   {{.HelpName}} {{if .VisibleFlags}}[global options]{{end}}
   {{if len .Authors}}
AUTHOR:
   {{range .Authors}}{{ . }}{{end}}
   {{end}}{{if .Commands}}
GLOBAL OPTIONS:
   {{range .VisibleFlags}}{{.}}
   {{end}}
VERSION:
   {{.Version}}
   {{end}}
`

	log = logger.GetOrCreate("proxy")

	// profileMode defines a flag for profiling the binary
	// If enabled, it will open the pprof routes over the default gin rest webserver.
	// There are several routes that will be available for profiling (profiling can be analyzed with: go tool pprof):
	//  /debug/pprof/ (can be accessed in the browser, will list the available options)
	//  /debug/pprof/goroutine
	//  /debug/pprof/heap
	//  /debug/pprof/threadcreate
	//  /debug/pprof/block
	//  /debug/pprof/mutex
	//  /debug/pprof/profile (CPU profile)
	//  /debug/pprof/trace?seconds=5 (CPU trace) -> being a trace, can be analyzed with: go tool trace
	// Usage: go tool pprof http(s)://ip.of.the.server/debug/pprof/xxxxx
	profileMode = cli.BoolFlag{
		Name: "profile-mode",
		Usage: "Boolean option for enabling the profiling mode. If set, the /debug/pprof routes will be available " +
			"on the node for profiling the application.",
	}
	// configurationFile defines a flag for the path to the main toml configuration file
	configurationFile = cli.StringFlag{
		Name:  "config",
		Usage: "The main configuration file to load",
		Value: "./config/config.toml",
	}
	// walletKeyPemFile represents the path of the wallet (address) pem file
	walletKeyPemFile = cli.StringFlag{
		Name:  "pem-file",
		Usage: "This represents the path of the walletKey.pem file",
		Value: "./config/walletKey.pem",
	}

	// credentialsConfigFile defines a flag for the path to the credentials toml configuration file
	credentialsConfigFile = cli.StringFlag{
		Name: "config-credentials",
		Usage: "The path for the credentials configuration file. This TOML file contains" +
			" a list of username-password pairs able to perform actions on some endpoints.",
		Value: "./config/apiConfig/credentials.toml",
	}

	// apiConfigDirectory defines a flag for the path to the api configuration directory
	apiConfigDirectory = cli.StringFlag{
		Name: "api-config-directory",
		Usage: "The path for the credentials configuration file. This TOML file contains" +
			" a list of username-password pairs able to perform actions on some endpoints.",
		Value: "./config/apiConfig",
	}

	// testHttpServerEn used to enable a test (mock) http server that will handle all requests
	testHttpServerEn = cli.BoolFlag{
		Name:  "test-mode",
		Usage: "Enables a test http server that will handle all requests",
	}

	// logLevel defines the logger level
	logLevel = cli.StringFlag{
		Name: "log-level",
		Usage: "This flag specifies the logger `level(s)`. It can contain multiple comma-separated value. For example" +
			", if set to *:INFO the logs for all packages will have the INFO level. However, if set to *:INFO,api:DEBUG" +
			" the logs for all packages will have the INFO level, excepting the api package which will receive a DEBUG" +
			" log level.",
		Value: "*:" + logger.LogInfo.String(),
	}
	// logFile is used when the log output needs to be logged in a file
	logSaveFile = cli.BoolFlag{
		Name:  "log-save",
		Usage: "Boolean option for enabling log saving. If set, it will automatically save all the logs into a file.",
	}
	// workingDirectory defines a flag for the path for the working directory.
	workingDirectory = cli.StringFlag{
		Name:  "working-directory",
		Usage: "This flag specifies the `directory` where the proxy will store logs.",
		Value: "",
	}
	// memBallast defines a flag that specifies the number of MegaBytes to be used as a memory ballast for Garbage Collector optimization
	// if set to 0, the memory ballast won't be used
	memBallast = cli.Uint64Flag{
		Name:  "mem-ballast",
		Value: 0,
		Usage: "Flag that specifies the number of MegaBytes to be used as a memory ballast for Garbage Collector optimization. " +
			"If set to 0, the feature will be disabled",
	}
	// startSwaggerUI defines a flag that specifies if the Swagger UI should be started
	startSwaggerUI = cli.BoolFlag{
		Name:  "start-swagger-ui",
		Usage: "If set to true, will start a Swagger UI on the root",
	}
<<<<<<< HEAD
	// sovereign defines a flag that specifies if what run type components should use
	sovereign = cli.BoolFlag{
		Name:  "sovereign",
		Usage: "If set to true, will use sovereign run type components",
=======
	// noStatusCheck defines a flag that specifies if the status checks for the observers should be skipped
	noStatusCheck = cli.BoolFlag{
		Name: "no-status-check",
		Usage: "If set to true, will skip the status check for observers, treating them as always synced. ⚠️  This relies on proper " +
			"observers management on the provider side.",
>>>>>>> ab43a5e4
	}

	testServer *testing.TestHttpServer
)

func main() {
	removeLogColors()

	app := cli.NewApp()
	cli.AppHelpTemplate = proxyHelpTemplate
	app.Name = "Multiversx Node Proxy CLI App"
	app.Version = fmt.Sprintf("%s/%s/%s-%s", appVersion, runtime.Version(), runtime.GOOS, runtime.GOARCH)
	app.Usage = "This is the entry point for starting a new Multiversx node proxy"
	app.Flags = []cli.Flag{
		configurationFile,
		credentialsConfigFile,
		apiConfigDirectory,
		profileMode,
		walletKeyPemFile,
		testHttpServerEn,
		logLevel,
		logSaveFile,
		workingDirectory,
		memBallast,
		startSwaggerUI,
<<<<<<< HEAD
		sovereign,
=======
		noStatusCheck,
>>>>>>> ab43a5e4
	}
	app.Authors = []cli.Author{
		{
			Name:  "The Multiversx Team",
			Email: "contact@multiversx.com",
		},
	}

	app.Action = startProxy

	defer func() {
		if testServer != nil {
			testServer.Close()
		}
	}()

	err := app.Run(os.Args)
	if err != nil {
		log.Error(err.Error())
		os.Exit(1)
	}
}

func initializeLogger(ctx *cli.Context) (io.Closer, error) {
	logLevelFlagValue := ctx.GlobalString(logLevel.Name)
	err := logger.SetLogLevel(logLevelFlagValue)
	if err != nil {
		return nil, err
	}
	workingDir := getWorkingDir(ctx, log)

	withLogFile := ctx.GlobalBool(logSaveFile.Name)
	if !withLogFile {
		return nil, nil
	}

	fileLogging, err := file.NewFileLogging(file.ArgsFileLogging{
		WorkingDir:      workingDir,
		DefaultLogsPath: defaultLogsPath,
		LogFilePrefix:   logFilePrefix,
	})
	if err != nil {
		return nil, fmt.Errorf("%w creating a log file", err)
	}

	err = fileLogging.ChangeFileLifeSpan(time.Second*time.Duration(logFileLifeSpanInSec), logFileMaxSizeInMB)
	if err != nil {
		return nil, err
	}

	return fileLogging, nil
}

func startProxy(ctx *cli.Context) error {
	memBallastValue := ctx.GlobalUint64(memBallast.Name)
	if memBallastValue > 0 {
		// memory ballast is an optimization for golang's garbage collector. If set to a high value, it can decrease
		// the number of times when GC performs STW processes, that results is a better performance over high load
		memoryBallastObject = make([]byte, memBallastValue*core.MegabyteSize)
		log.Info("initialized memory ballast object", "size", core.ConvertBytes(uint64(len(memoryBallastObject))))
	}

	fileLogging, err := initializeLogger(ctx)
	if err != nil {
		return err
	}

	isProfileModeActivated := ctx.GlobalBool(profileMode.Name)

	log.Info("Starting proxy...")

	configurationFileName := ctx.GlobalString(configurationFile.Name)
	generalConfig, err := loadMainConfig(configurationFileName)
	if err != nil {
		return err
	}
	log.Info(fmt.Sprintf("Initialized with main config from: %s", configurationFile))

	closableComponents := data.NewClosableComponentsHandler()

	credentialsConfigurationFileName := ctx.GlobalString(credentialsConfigFile.Name)
	credentialsConfig, err := loadCredentialsConfig(credentialsConfigurationFileName)
	if err != nil {
		return err
	}

	statusMetricsProvider := metrics.NewStatusMetrics()

	shouldStartSwaggerUI := ctx.GlobalBool(startSwaggerUI.Name)
	skipStatusCheck := ctx.GlobalBool(noStatusCheck.Name)
	versionsRegistry, err := createVersionsRegistryTestOrProduction(ctx, generalConfig, configurationFileName, statusMetricsProvider, closableComponents, skipStatusCheck)
	if err != nil {
		return err
	}

	httpServer, err := startWebServer(versionsRegistry, generalConfig, *credentialsConfig, statusMetricsProvider, isProfileModeActivated, shouldStartSwaggerUI)
	if err != nil {
		return err
	}

	waitForServerShutdown(httpServer, closableComponents)

	log.Debug("closing proxy")
	if !check.IfNilReflect(fileLogging) {
		err = fileLogging.Close()
		log.LogIfError(err)
	}

	return nil
}

func loadMainConfig(filepath string) (*config.Config, error) {
	cfg := &config.Config{}
	err := core.LoadTomlFile(cfg, filepath)
	if err != nil {
		return nil, err
	}
	return cfg, nil
}

func createVersionsRegistryTestOrProduction(
	ctx *cli.Context,
	cfg *config.Config,
	configurationFilePath string,
	statusMetricsHandler data.StatusMetricsProvider,
	closableComponents *data.ClosableComponentsHandler,
	skipStatusCheck bool,
) (data.VersionsRegistryHandler, error) {

	var testHTTPServerEnabled bool
	if ctx.IsSet(testHttpServerEn.Name) {
		testHTTPServerEnabled = ctx.GlobalBool(testHttpServerEn.Name)
	}

	if testHTTPServerEnabled {
		log.Info("Starting test HTTP server handling the requests...")
		testServer = testing.NewTestHttpServer()
		log.Info("Test HTTP server running at " + testServer.URL())

		testCfg := &config.Config{
			GeneralSettings: config.GeneralSettingsConfig{
				RequestTimeoutSec:                        10,
				HeartbeatCacheValidityDurationSec:        60,
				ValStatsCacheValidityDurationSec:         60,
				EconomicsMetricsCacheValidityDurationSec: 6,
				FaucetValue:                              "10000000000",
			},
			ApiLogging: config.ApiLoggingConfig{
				LoggingEnabled:          true,
				ThresholdInMicroSeconds: 10000,
			},
			Observers: []*data.NodeData{
				{
					ShardId: 0,
					Address: testServer.URL(),
				},
				{
					ShardId: 1,
					Address: testServer.URL(),
				},
				{
					ShardId: core.MetachainShardId,
					Address: testServer.URL(),
				},
			},
			FullHistoryNodes: []*data.NodeData{
				{
					ShardId: 0,
					Address: testServer.URL(),
				},
				{
					ShardId: 1,
					Address: testServer.URL(),
				},
				{
					ShardId: core.MetachainShardId,
					Address: testServer.URL(),
				},
			},
			AddressPubkeyConverter: cfg.AddressPubkeyConverter,
			Marshalizer:            config.TypeConfig{Type: "json"},
			Hasher:                 config.TypeConfig{Type: "sha256"},
		}

		return createVersionsRegistry(
			testCfg,
			configurationFilePath,
			statusMetricsHandler,
			ctx.GlobalString(walletKeyPemFile.Name),
			ctx.GlobalString(apiConfigDirectory.Name),
			ctx.GlobalBool(sovereign.Name),
			closableComponents,
			skipStatusCheck,
		)
	}

	return createVersionsRegistry(
		cfg,
		configurationFilePath,
		statusMetricsHandler,
		ctx.GlobalString(walletKeyPemFile.Name),
		ctx.GlobalString(apiConfigDirectory.Name),
		ctx.GlobalBool(sovereign.Name),
		closableComponents,
		skipStatusCheck,
	)
}

func createVersionsRegistry(
	cfg *config.Config,
	configurationFilePath string,
	statusMetricsHandler data.StatusMetricsProvider,
	pemFileLocation string,
	apiConfigDirectoryPath string,
	isSovereignConfig bool,
	closableComponents *data.ClosableComponentsHandler,
	skipStatusCheck bool,
) (data.VersionsRegistryHandler, error) {
	pubKeyConverter, err := pubkeyConverter.NewBech32PubkeyConverter(cfg.AddressPubkeyConverter.Length, addressHRP)
	if err != nil {
		return nil, err
	}

	marshalizer, err := marshalFactory.NewMarshalizer(cfg.Marshalizer.Type)
	if err != nil {
		return nil, err
	}
	hasher, err := hasherFactory.NewHasher(cfg.Hasher.Type)
	if err != nil {
		return nil, err
	}

	numShards, err := getNumOfShards(cfg)
	if err != nil {
		return nil, err
	}

	nodesProviderFactory, err := observer.NewNodesProviderFactory(*cfg, configurationFilePath, numShards)
	if err != nil {
		return nil, err
	}

	observersProvider, err := nodesProviderFactory.CreateObservers()
	if err != nil {
		return nil, err
	}

	fullHistoryNodesProvider, err := nodesProviderFactory.CreateFullHistoryNodes()
	if err != nil {
		if err != observer.ErrEmptyObserversList {
			return nil, err
		}
	}

	shardCoord, err := sharding.NewMultiShardCoordinator(numShards, 0)
	if err != nil {
		return nil, err
	}

	bp, err := process.NewBaseProcessor(
		cfg.GeneralSettings.RequestTimeoutSec,
		shardCoord,
		observersProvider,
		fullHistoryNodesProvider,
		pubKeyConverter,
		skipStatusCheck,
	)
	if err != nil {
		return nil, err
	}
	bp.StartNodesSyncStateChecks()

	accntProc, err := process.NewAccountProcessor(bp, pubKeyConverter)
	if err != nil {
		return nil, err
	}

	faucetValue := big.NewInt(0)
	faucetValue.SetString(cfg.GeneralSettings.FaucetValue, 10)
	faucetProc, err := processFactory.CreateFaucetProcessor(bp, shardCoord, faucetValue, pubKeyConverter, pemFileLocation)
	if err != nil {
		return nil, err
	}

	var runTypeComponents factory.RunTypeComponentsHandler
	if isSovereignConfig {
		runTypeComponents, err = createManagedRunTypeComponents(runType.NewSovereignRunTypeComponentsFactory())
	} else {
		runTypeComponents, err = createManagedRunTypeComponents(runType.NewRunTypeComponentsFactory())
	}
	if err != nil {
		return nil, err
	}

	txProc, err := processFactory.CreateTransactionProcessor(
		bp,
		pubKeyConverter,
		hasher,
		marshalizer,
		cfg.GeneralSettings.AllowEntireTxPoolFetch,
		runTypeComponents,
	)
	if err != nil {
		return nil, err
	}

	scQueryProc, err := process.NewSCQueryProcessor(bp, pubKeyConverter)
	if err != nil {
		return nil, err
	}

	htbCacher := cache.NewHeartbeatMemoryCacher()
	cacheValidity := time.Duration(cfg.GeneralSettings.HeartbeatCacheValidityDurationSec) * time.Second

	nodeGroupProc, err := process.NewNodeGroupProcessor(bp, htbCacher, cacheValidity)
	if err != nil {
		return nil, err
	}

	valStatsCacher := cache.NewValidatorsStatsMemoryCacher()
	cacheValidity = time.Duration(cfg.GeneralSettings.ValStatsCacheValidityDurationSec) * time.Second

	valStatsProc, err := process.NewValidatorStatisticsProcessor(bp, valStatsCacher, cacheValidity)
	if err != nil {
		return nil, err
	}

	economicMetricsCacher := cache.NewGenericApiResponseMemoryCacher()
	cacheValidity = time.Duration(cfg.GeneralSettings.EconomicsMetricsCacheValidityDurationSec) * time.Second

	nodeStatusProc, err := process.NewNodeStatusProcessor(bp, economicMetricsCacher, cacheValidity)
	if err != nil {
		return nil, err
	}

	closableComponents.Add(nodeGroupProc, valStatsProc, nodeStatusProc, bp)

	nodeGroupProc.StartCacheUpdate()
	valStatsProc.StartCacheUpdate()
	nodeStatusProc.StartCacheUpdate()

	blockProc, err := process.NewBlockProcessor(bp)
	if err != nil {
		return nil, err
	}

	blocksPrc, err := process.NewBlocksProcessor(bp)
	if err != nil {
		return nil, err
	}

	proofProc, err := process.NewProofProcessor(bp, pubKeyConverter)
	if err != nil {
		return nil, err
	}

	esdtSuppliesProc, err := process.NewESDTSupplyProcessor(bp, scQueryProc)
	if err != nil {
		return nil, err
	}

	statusProc, err := process.NewStatusProcessor(bp, statusMetricsHandler)
	if err != nil {
		return nil, err
	}

	aboutInfoProc, err := process.NewAboutProcessor(bp, appVersion, commitID)
	if err != nil {
		return nil, err
	}

	facadeArgs := versionsFactory.FacadeArgs{
		ActionsProcessor:             bp,
		AccountProcessor:             accntProc,
		FaucetProcessor:              faucetProc,
		BlockProcessor:               blockProc,
		BlocksProcessor:              blocksPrc,
		NodeGroupProcessor:           nodeGroupProc,
		NodeStatusProcessor:          nodeStatusProc,
		ScQueryProcessor:             scQueryProc,
		TransactionProcessor:         txProc,
		ValidatorStatisticsProcessor: valStatsProc,
		ProofProcessor:               proofProc,
		PubKeyConverter:              pubKeyConverter,
		ESDTSuppliesProcessor:        esdtSuppliesProc,
		StatusProcessor:              statusProc,
		AboutInfoProcessor:           aboutInfoProc,
	}

	apiConfigParser, err := versionsFactory.NewApiConfigParser(apiConfigDirectoryPath)
	if err != nil {
		return nil, err
	}

	return versionsFactory.CreateVersionsRegistry(facadeArgs, apiConfigParser)
}

func createManagedRunTypeComponents(factory runType.RunTypeComponentsCreator) (factory.RunTypeComponentsHandler, error) {
	managedRunTypeComponents, err := runType.NewManagedRunTypeComponents(factory)
	if err != nil {
		return nil, err
	}

	err = managedRunTypeComponents.Create()
	if err != nil {
		return nil, err
	}

	return managedRunTypeComponents, nil
}

func startWebServer(
	versionsRegistry data.VersionsRegistryHandler,
	generalConfig *config.Config,
	credentialsConfig config.CredentialsConfig,
	statusMetricsProvider data.StatusMetricsProvider,
	isProfileModeActivated bool,
	shouldStartSwaggerUI bool,
) (*http.Server, error) {
	var err error
	var httpServer *http.Server

	port := generalConfig.GeneralSettings.ServerPort

	if generalConfig.GeneralSettings.RateLimitWindowDurationSeconds <= 0 {
		return nil, fmt.Errorf("invalid value %d for RateLimitWindowDurationSeconds. It must be greater "+
			"than zero", generalConfig.GeneralSettings.RateLimitWindowDurationSeconds)
	}
	httpServer, err = api.CreateServer(
		versionsRegistry,
		port,
		generalConfig.ApiLogging,
		credentialsConfig,
		statusMetricsProvider,
		generalConfig.GeneralSettings.RateLimitWindowDurationSeconds,
		isProfileModeActivated,
		shouldStartSwaggerUI,
	)

	if err != nil {
		return nil, err
	}
	go func() {
		err = httpServer.ListenAndServe()
		if err != nil {
			log.Error("cannot ListenAndServe()", "err", err)
			os.Exit(1)
		}
	}()

	return httpServer, nil
}

func waitForServerShutdown(httpServer *http.Server, closableComponents *data.ClosableComponentsHandler) {
	quit := make(chan os.Signal)
	signal.Notify(quit, os.Interrupt, os.Kill)
	<-quit

	closableComponents.Close()

	shutdownContext, cancel := context.WithTimeout(context.Background(), time.Second)
	defer cancel()
	_ = httpServer.Shutdown(shutdownContext)
	_ = httpServer.Close()
}

// getNumOfShards will delay the start of proxy until it successfully gets the number of shards
func getNumOfShards(cfg *config.Config) (uint32, error) {
	httpClient := &http.Client{}
	httpClient.Timeout = time.Duration(cfg.GeneralSettings.RequestTimeoutSec) * time.Second
	observersList := make([]string, 0, len(cfg.Observers))
	for _, node := range cfg.Observers {
		observersList = append(observersList, node.Address)
	}
	argsNumShardsProcessor := process.ArgNumShardsProcessor{
		HttpClient:                    httpClient,
		Observers:                     observersList,
		TimeBetweenNodesRequestsInSec: cfg.GeneralSettings.TimeBetweenNodesRequestsInSec,
		NumShardsTimeoutInSec:         cfg.GeneralSettings.NumShardsTimeoutInSec,
		RequestTimeoutInSec:           cfg.GeneralSettings.RequestTimeoutSec,
	}
	numShardsProcessor, err := process.NewNumShardsProcessor(argsNumShardsProcessor)
	if err != nil {
		return 0, err
	}

	ctx, cancel := context.WithCancel(context.Background())
	defer cancel()

	return numShardsProcessor.GetNetworkNumShards(ctx)
}

func removeLogColors() {
	err := logger.RemoveLogObserver(os.Stdout)
	if err != nil {
		panic("error removing log observer: " + err.Error())
	}

	err = logger.AddLogObserver(os.Stdout, &logger.PlainFormatter{})
	if err != nil {
		panic("error setting log observer: " + err.Error())
	}
}

func getWorkingDir(ctx *cli.Context, log logger.Logger) string {
	var workingDir string
	var err error
	if ctx.IsSet(workingDirectory.Name) {
		workingDir = ctx.GlobalString(workingDirectory.Name)
	} else {
		workingDir, err = os.Getwd()
		if err != nil {
			log.LogIfError(err)
			workingDir = ""
		}
	}
	log.Trace("working directory", "path", workingDir)

	return workingDir
}

func loadCredentialsConfig(filepath string) (*config.CredentialsConfig, error) {
	cfg := &config.CredentialsConfig{}
	err := core.LoadTomlFile(cfg, filepath)
	if err != nil {
		return nil, err
	}
	return cfg, nil
}<|MERGE_RESOLUTION|>--- conflicted
+++ resolved
@@ -163,18 +163,16 @@
 		Name:  "start-swagger-ui",
 		Usage: "If set to true, will start a Swagger UI on the root",
 	}
-<<<<<<< HEAD
-	// sovereign defines a flag that specifies if what run type components should use
-	sovereign = cli.BoolFlag{
-		Name:  "sovereign",
-		Usage: "If set to true, will use sovereign run type components",
-=======
 	// noStatusCheck defines a flag that specifies if the status checks for the observers should be skipped
 	noStatusCheck = cli.BoolFlag{
 		Name: "no-status-check",
 		Usage: "If set to true, will skip the status check for observers, treating them as always synced. ⚠️  This relies on proper " +
 			"observers management on the provider side.",
->>>>>>> ab43a5e4
+	}
+	// sovereign defines a flag that specifies if what run type components should use
+	sovereign = cli.BoolFlag{
+		Name:  "sovereign",
+		Usage: "If set to true, will use sovereign run type components",
 	}
 
 	testServer *testing.TestHttpServer
@@ -200,11 +198,8 @@
 		workingDirectory,
 		memBallast,
 		startSwaggerUI,
-<<<<<<< HEAD
+		noStatusCheck,
 		sovereign,
-=======
-		noStatusCheck,
->>>>>>> ab43a5e4
 	}
 	app.Authors = []cli.Author{
 		{
