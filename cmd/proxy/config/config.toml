# GeneralSettings section of the proxy server
[GeneralSettings]
   # ServerPort is the port used for the web server. The frontend will connect to this port
   ServerPort = 8080

   # RequestTimeoutSec represents the maximum number of seconds a request can last until throwing an error
   RequestTimeoutSec = 100

   # HeartbeatCacheValidityDurationSec represents the maximum number of seconds the heartbeat cache data is valid before it
   # should be updated
   HeartbeatCacheValidityDurationSec = 25

   # ValStatsCacheValidityDurationSec represents the maximum number of seconds the validator statistics cache data is valid
   # before it should be updated
   ValStatsCacheValidityDurationSec = 60

   # EconomicsMetricsCacheValidityDurationSec represents the maximum number of seconds the economics metrics cache data is valid
   # before it should be updated
   EconomicsMetricsCacheValidityDurationSec = 600 # 10 minutes

   # BalancedObservers - if this flag is set to true, then the requests will be distributed equally between observers.
   # Otherwise, there are chances that only one observer from a shard will process the requests
   BalancedObservers = true

   # BalancedFullHistoryNodes - if this flag is set to true, then the requests will be distributed equally between full history nodes.
   # Otherwise, there are chances that only one full history node from a shard will process the requests
   BalancedFullHistoryNodes = true

   # FaucetValue represents the default value for a faucet transaction. If set to "0", the faucet feature will be disabled
   FaucetValue = "0"

   # RateLimitWindowsDurationSeconds represents the time window for limiting the number of requests to a given API endpoint
   # For example, if RateLimitDurationSeconds = 60 and the endpoint /address/:address/nonce is rate-limited to 5,
   # then after 5 requests in a 60 seconds window, a 'Too many requests' response will be returned. There is a clean-up
   # mechanism so after RateLimitDurationSeconds seconds, the restrictions will be reset.
   RateLimitWindowDurationSeconds = 5

   # AllowEntireTxPoolFetch represents the flag that enables the transactions pool API
   # With this flag disabled, /transaction/pool route will return an error
   AllowEntireTxPoolFetch = false

[AddressPubkeyConverter]
    #Length specifies the length in bytes of an address
    Length = 32

    # Type specifies the type of public keys: hex or bech32
    Type = "bech32"

[Marshalizer]
   Type = "gogo protobuf"

[Hasher]
   Type = "blake2b"

# ApiLogging holds settings related to api requests logging
[ApiLogging]
   # LoggingEnabled - if this flag is set to true, then if a requests exceeds a threshold or it is unsuccessful, then
   # a log will be printed
   LoggingEnabled = true

   # ThresholdInMicroSeconds represents the maximum duration to consider a request as normal. Above this, if the LoggingEnabled
   # flag is set to true, then a log will be printed
   ThresholdInMicroSeconds = 50000 # 50ms

# List of Observers. If you want to define a metachain observer (needed for validator statistics route) use
# shard id 4294967295
# Fallback observers which are only used when regular ones are offline should have IsFallback = true
[[Observers]]
   ShardId = 0
   Address = "http://65.108.7.21:8080"

[[Observers]]
   ShardId = 1
   Address = "http://65.108.7.21:8081"

[[Observers]]
<<<<<<< HEAD
   ShardId = 2
   Address = "http://65.108.7.21:8082"

[[Observers]]
   ShardId = 4294967295
   Address = "http://65.108.7.21:8083"

[[Observers]]
=======
   ShardId = 1
   Address = "http://127.0.0.1:8083"
   IsFallback = true

[[FullHistoryNodes]]
>>>>>>> ddbe1ef5
   ShardId = 0
   Address = "http://65.108.199.150:8080"

[[Observers]]
   ShardId = 1
   Address = "http://65.108.199.150:8081"

[[Observers]]
   ShardId = 2
   Address = "http://65.108.199.150:8082"

[[Observers]]
   ShardId = 4294967295
   Address = "http://65.108.199.150:8083"<|MERGE_RESOLUTION|>--- conflicted
+++ resolved
@@ -74,7 +74,6 @@
    Address = "http://65.108.7.21:8081"
 
 [[Observers]]
-<<<<<<< HEAD
    ShardId = 2
    Address = "http://65.108.7.21:8082"
 
@@ -83,13 +82,6 @@
    Address = "http://65.108.7.21:8083"
 
 [[Observers]]
-=======
-   ShardId = 1
-   Address = "http://127.0.0.1:8083"
-   IsFallback = true
-
-[[FullHistoryNodes]]
->>>>>>> ddbe1ef5
    ShardId = 0
    Address = "http://65.108.199.150:8080"
 
