# API routes configuration for version v1.0
[APIPackages]

# Each endpoint has configurable fields. These are:
# Name: the full path of the endpoint in a gin server based format
# Open: if set to false, the endpoint will not be enabled
# Secured: if set to true, then requests to this route have to be made using Basic Authentication using credentials
# from credentials.toml file
# RateLimit: if set to 0, then the endpoint won't be limited. Otherwise, a given IP address can only make a number of
# requests in a given time stamp, configurable in config.toml

[APIPackages.actions]
Routes = [
    { Name = "/reload-observers", Open = true, Secured = true, RateLimit = 0 },
    { Name = "/reload-full-history-observers", Open = true, Secured = true, RateLimit = 0 }
]

[APIPackages.node]
Routes = [
    { Name = "/heartbeatstatus", Open = true, Secured = false, RateLimit = 0 },
]

[APIPackages.address]
Routes = [
    { Name = "/:address", Open = true, Secured = false, RateLimit = 0 },
    { Name = "/:address/balance", Open = true, Secured = false, RateLimit = 0 },
    { Name = "/:address/nonce", Open = true, Secured = false, RateLimit = 0 },
    { Name = "/:address/username", Open = true, Secured = false, RateLimit = 0 },
    { Name = "/:address/keys", Open = true, Secured = false, RateLimit = 0 },
    { Name = "/:address/key/:key", Open = true, Secured = false, RateLimit = 0 },
    { Name = "/:address/esdt", Open = true, Secured = false, RateLimit = 0 },
    { Name = "/:address/esdts/roles", Open = true, Secured = false, RateLimit = 0 },
    { Name = "/:address/esdt/:tokenIdentifier", Open = true, Secured = false, RateLimit = 0 },
    { Name = "/:address/esdts-with-role/:role", Open = true, Secured = false, RateLimit = 0 },
    { Name = "/:address/registered-nfts", Open = true, Secured = false, RateLimit = 0 },
    { Name = "/:address/nft/:tokenIdentifier/nonce/:nonce", Open = true, Secured = false, RateLimit = 0 },
    { Name = "/:address/shard", Open = true, Secured = false, RateLimit = 0 },
    { Name = "/:address/transactions", Open = true, Secured = false, RateLimit = 0 }
]

[APIPackages.hyperblock]
Routes = [
    { Name = "/by-hash/:hash", Open = true, Secured = false, RateLimit = 0 },
    { Name = "/by-nonce/:nonce", Open = true, Secured = false, RateLimit = 0 }
]

[APIPackages.network]
Routes = [
    { Name = "/status/:shard", Open = true, Secured = false, RateLimit = 0 },
    { Name = "/economics", Open = true, Secured = false, RateLimit = 0 },
    { Name = "/config", Open = true, Secured = false, RateLimit = 0 },
    { Name = "/esdts", Open = true, Secured = false, RateLimit = 0 },
    { Name = "/esdt/fungible-tokens", Open = true, Secured = false, RateLimit = 0 },
    { Name = "/esdt/semi-fungible-tokens", Open = true, Secured = false, RateLimit = 0 },
    { Name = "/esdt/non-fungible-tokens", Open = true, Secured = false, RateLimit = 0 },
    { Name = "/esdt/supply/:token", Open = true, Secured = false, RateLimit = 0 },
    { Name = "/direct-staked-info", Open = true, Secured = true, RateLimit = 0 },
    { Name = "/delegated-info", Open = true, Secured = true, RateLimit = 0 },
<<<<<<< HEAD
    { Name = "/enable-epochs", Open = false, Secured = false, RateLimit = 0 },
    { Name = "/ratings", Open = true, Secured = false, RateLimit = 0 },
    { Name = "/genesis-nodes", Open = true, Secured = false, RateLimit = 0 }
=======
    { Name = "/enable-epochs", Open = true, Secured = false, RateLimit = 0 }
>>>>>>> a88f8d8a
]

[APIPackages.validator]
Routes = [
    { Name = "/statistics", Open = true, Secured = false, RateLimit = 0 }
]

[APIPackages.vm-values]
Routes = [
    { Name = "/hex", Open = true, Secured = false, RateLimit = 0 },
    { Name = "/string", Open = true, Secured = false, RateLimit = 0 },
    { Name = "/int", Open = true, Secured = false, RateLimit = 0 },
    { Name = "/query", Open = true, Secured = false, RateLimit = 0 }
]

[APIPackages.transaction]
Routes = [
    { Name = "/send", Open = true, Secured = false, RateLimit = 0 },
    { Name = "/simulate", Open = true, Secured = false, RateLimit = 0 },
    { Name = "/send-multiple", Open = true, Secured = false, RateLimit = 0 },
    { Name = "/send-user-funds", Open = true, Secured = false, RateLimit = 0 },
    { Name = "/cost", Open = true, Secured = false, RateLimit = 0 },
    { Name = "/:txhash", Open = true, Secured = false, RateLimit = 0 },
    { Name = "/:txhash/status", Open = true, Secured = false, RateLimit = 0 }
]

[APIPackages.block]
Routes = [
    { Name = "/:shard/by-nonce/:nonce", Secured = false, Open = true, RateLimit = 0 },
    { Name = "/:shard/by-hash/:hash", Secured = false, Open = true, RateLimit = 0 }
]

[APIPackages.blocks]
Routes = [
    { Name = "/by-round/:round", Secured = false, Open = true, RateLimit = 0 },
]

[APIPackages.block-atlas]
Routes = [
    { Name = "/:shard/:nonce", Secured = false, Open = true, RateLimit = 0 }
]

[APIPackages.proof]
Routes = [
    { Name = "/root-hash/:roothash/address/:address", Secured = false, Open = false, RateLimit = 0 },
    { Name = "/address/:address", Secured = false, Open = false, RateLimit = 0 },
    { Name = "/verify", Secured = false, Open = false, RateLimit = 0 }
]

[APIPackages.internal]
Routes = [
    { Name = "/:shard/raw/block/by-nonce/:nonce", Secured = false, Open = true, RateLimit = 0 },
    { Name = "/:shard/raw/block/by-hash/:hash", Secured = false, Open = true, RateLimit = 0 },
    { Name = "/:shard/json/block/by-nonce/:nonce", Secured = false, Open = true, RateLimit = 0 },
    { Name = "/:shard/json/block/by-hash/:hash", Secured = false, Open = true, RateLimit = 0 },
    { Name = "/:shard/raw/miniblock/by-hash/:hash/epoch/:epoch", Secured = false, Open = true, RateLimit = 0 },
    { Name = "/:shard/json/miniblock/by-hash/:hash/epoch/:epoch", Secured = false, Open = true, RateLimit = 0 },
    { Name = "/raw/startofepoch/metablock/by-epoch/:epoch", Secured = false, Open = true, RateLimit = 0 },
    { Name = "/json/startofepoch/metablock/by-epoch/:epoch", Secured = false, Open = true, RateLimit = 0 },
]

[APIPackages.status]
Routes = [
    { Name = "/metrics", Secured = false, Open = true, RateLimit = 0 },
    { Name = "/prometheus-metrics", Secured = false, Open = true, RateLimit = 0 }
]<|MERGE_RESOLUTION|>--- conflicted
+++ resolved
@@ -56,13 +56,9 @@
     { Name = "/esdt/supply/:token", Open = true, Secured = false, RateLimit = 0 },
     { Name = "/direct-staked-info", Open = true, Secured = true, RateLimit = 0 },
     { Name = "/delegated-info", Open = true, Secured = true, RateLimit = 0 },
-<<<<<<< HEAD
-    { Name = "/enable-epochs", Open = false, Secured = false, RateLimit = 0 },
+    { Name = "/enable-epochs", Open = true, Secured = false, RateLimit = 0 },
     { Name = "/ratings", Open = true, Secured = false, RateLimit = 0 },
     { Name = "/genesis-nodes", Open = true, Secured = false, RateLimit = 0 }
-=======
-    { Name = "/enable-epochs", Open = true, Secured = false, RateLimit = 0 }
->>>>>>> a88f8d8a
 ]
 
 [APIPackages.validator]
