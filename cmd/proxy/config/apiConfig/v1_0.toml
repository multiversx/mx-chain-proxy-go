--- conflicted
+++ resolved
@@ -114,17 +114,13 @@
     { Name = "/:shard/json/block/by-nonce/:nonce", Secured = false, Open = true, RateLimit = 0 },
     { Name = "/:shard/json/block/by-hash/:hash", Secured = false, Open = true, RateLimit = 0 },
     { Name = "/:shard/raw/miniblock/by-hash/:hash/epoch/:epoch", Secured = false, Open = true, RateLimit = 0 },
-<<<<<<< HEAD
     { Name = "/:shard/json/miniblock/by-hash/:hash/epoch/:epoch", Secured = false, Open = true, RateLimit = 0 },
     { Name = "/raw/startofepoch/metablock/by-epoch/:epoch", Secured = false, Open = true, RateLimit = 0 },
     { Name = "/json/startofepoch/metablock/by-epoch/:epoch", Secured = false, Open = true, RateLimit = 0 },
-=======
-    { Name = "/:shard/json/miniblock/by-hash/:hash/epoch/:epoch", Secured = false, Open = true, RateLimit = 0 }
 ]
 
 [APIPackages.status]
 Routes = [
     { Name = "/metrics", Secured = false, Open = true, RateLimit = 0 },
     { Name = "/prometheus-metrics", Secured = false, Open = true, RateLimit = 0 }
->>>>>>> 5c1720d4
 ]