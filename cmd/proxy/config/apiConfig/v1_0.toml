# API routes configuration for version v1.0
[APIPackages]

# Each endpoint has configurable fields. These are:
# Name: the full path of the endpoint in a gin server based format
# Open: if set to false, the endpoint will not be enabled
# Secured: if set to true, then requests to this route have to be made using Basic Authentication using credentials
# from credentials.toml file
# RateLimit: if set to 0, then the endpoint won't be limited. Otherwise, a given IP address can only make a number of
# requests in a given time stamp, configurable in config.toml

[APIPackages.actions]
Routes = [
    { Name = "/reload-observers", Open = true, Secured = true, RateLimit = 0 },
    { Name = "/reload-full-history-observers", Open = true, Secured = true, RateLimit = 0 }
]

[APIPackages.node]
Routes = [
    { Name = "/heartbeatstatus", Open = true, Secured = false, RateLimit = 0 },
]

[APIPackages.address]
Routes = [
    { Name = "/:address", Open = true, Secured = false, RateLimit = 0 },
    { Name = "/:address/balance", Open = true, Secured = false, RateLimit = 0 },
    { Name = "/:address/nonce", Open = true, Secured = false, RateLimit = 0 },
    { Name = "/:address/username", Open = true, Secured = false, RateLimit = 0 },
    { Name = "/:address/keys", Open = true, Secured = false, RateLimit = 0 },
    { Name = "/:address/key/:key", Open = true, Secured = false, RateLimit = 0 },
    { Name = "/:address/esdt", Open = true, Secured = false, RateLimit = 0 },
    { Name = "/:address/esdt/:tokenIdentifier", Open = true, Secured = false, RateLimit = 0 },
    { Name = "/:address/shard", Open = true, Secured = false, RateLimit = 0 },
    { Name = "/:address/transactions", Open = true, Secured = false, RateLimit = 0 }
]

[APIPackages.hyperblock]
Routes = [
    { Name = "/by-hash/:hash", Open = true, Secured = false, RateLimit = 0 },
    { Name = "/by-nonce/:nonce", Open = true, Secured = false, RateLimit = 0 }
]

[APIPackages.network]
Routes = [
<<<<<<< HEAD
    { Name = "/status/:shard", Open = true, Secured = false, RateLimit = 0 },
    { Name = "/economics", Open = true, Secured = false, RateLimit = 0 },
    { Name = "/total-staked", Open = true, Secured = false, RateLimit = 0 },
    { Name = "/config", Open = true, Secured = false, RateLimit = 0 }
=======
    { Name = "/status/:shard", Open = true, Secured = false },
    { Name = "/economics", Open = true, Secured = false },
    { Name = "/config", Open = true, Secured = false }
>>>>>>> 032c769c
]

[APIPackages.validator]
Routes = [
    { Name = "/statistics", Open = true, Secured = false, RateLimit = 0 }
]

[APIPackages.vm-values]
Routes = [
    { Name = "/hex", Open = true, Secured = false, RateLimit = 10 },
    { Name = "/string", Open = true, Secured = false, RateLimit = 10 },
    { Name = "/int", Open = true, Secured = false, RateLimit = 10 },
    { Name = "/query", Open = true, Secured = false, RateLimit = 10 }
]

[APIPackages.transaction]
Routes = [
    { Name = "/send", Open = true, Secured = false, RateLimit = 0 },
    { Name = "/simulate", Open = true, Secured = false, RateLimit = 10 },
    { Name = "/send-multiple", Open = true, Secured = false, RateLimit = 0 },
    { Name = "/send-user-funds", Open = true, Secured = false, RateLimit = 0 },
    { Name = "/cost", Open = true, Secured = false, RateLimit = 10 },
    { Name = "/:txhash", Open = true, Secured = false, RateLimit = 0 },
    { Name = "/:txhash/status", Open = true, Secured = false, RateLimit = 0 }
]

[APIPackages.block]
Routes = [
    { Name = "/:shard/by-nonce/:nonce", Open = true, RateLimit = 0 },
    { Name = "/:shard/by-hash/:hash", Open = true, RateLimit = 0 }
]

[APIPackages.block-atlas]
Routes = [
    { Name = "/:shard/:nonce", Open = true, RateLimit = 0 }
]<|MERGE_RESOLUTION|>--- conflicted
+++ resolved
@@ -42,16 +42,9 @@
 
 [APIPackages.network]
 Routes = [
-<<<<<<< HEAD
     { Name = "/status/:shard", Open = true, Secured = false, RateLimit = 0 },
     { Name = "/economics", Open = true, Secured = false, RateLimit = 0 },
-    { Name = "/total-staked", Open = true, Secured = false, RateLimit = 0 },
     { Name = "/config", Open = true, Secured = false, RateLimit = 0 }
-=======
-    { Name = "/status/:shard", Open = true, Secured = false },
-    { Name = "/economics", Open = true, Secured = false },
-    { Name = "/config", Open = true, Secured = false }
->>>>>>> 032c769c
 ]
 
 [APIPackages.validator]
